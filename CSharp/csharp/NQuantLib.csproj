<?xml version="1.0" encoding="utf-8"?>
<Project DefaultTargets="Build" xmlns="http://schemas.microsoft.com/developer/msbuild/2003" ToolsVersion="4.0">
  <Import Project="../QuantLib.props" />
  <PropertyGroup>
    <ProjectType>Local</ProjectType>
    <ProductVersion>9.0.30729</ProductVersion>
    <SchemaVersion>2.0</SchemaVersion>
    <ProjectGuid>{928F98EE-7D50-457F-9304-A6818DCF1079}</ProjectGuid>
    <Configuration Condition=" '$(Configuration)' == '' ">Debug</Configuration>
    <Platform Condition=" '$(Platform)' == '' ">AnyCPU</Platform>
    <ApplicationIcon>
    </ApplicationIcon>
    <AssemblyKeyContainerName>
    </AssemblyKeyContainerName>
    <AssemblyName>NQuantLib</AssemblyName>
    <AssemblyOriginatorKeyFile>
    </AssemblyOriginatorKeyFile>
    <DefaultClientScript>JScript</DefaultClientScript>
    <DefaultHTMLPageLayout>Grid</DefaultHTMLPageLayout>
    <DefaultTargetSchema>IE50</DefaultTargetSchema>
    <DelaySign>false</DelaySign>
    <OutputType>Library</OutputType>
    <RootNamespace>QuantLib</RootNamespace>
    <RunPostBuildEvent>OnBuildSuccess</RunPostBuildEvent>
    <StartupObject>
    </StartupObject>
    <FileUpgradeFlags>
    </FileUpgradeFlags>
    <UpgradeBackupLocation>
    </UpgradeBackupLocation>
    <OldToolsVersion>3.5</OldToolsVersion>
    <TargetFrameworkVersion>v4.0</TargetFrameworkVersion>
    <PublishUrl>publish\</PublishUrl>
    <Install>true</Install>
    <InstallFrom>Disk</InstallFrom>
    <UpdateEnabled>false</UpdateEnabled>
    <UpdateMode>Foreground</UpdateMode>
    <UpdateInterval>7</UpdateInterval>
    <UpdateIntervalUnits>Days</UpdateIntervalUnits>
    <UpdatePeriodically>false</UpdatePeriodically>
    <UpdateRequired>false</UpdateRequired>
    <MapFileExtensions>true</MapFileExtensions>
    <ApplicationRevision>0</ApplicationRevision>
    <ApplicationVersion>1.0.0.%2a</ApplicationVersion>
    <IsWebBootstrapper>false</IsWebBootstrapper>
    <UseApplicationTrust>false</UseApplicationTrust>
    <BootstrapperEnabled>true</BootstrapperEnabled>
    <TargetFrameworkProfile />
  </PropertyGroup>
  <PropertyGroup Condition=" '$(Configuration)|$(Platform)' == 'Debug|AnyCPU' ">
    <OutputPath>bin\$(qlCompilerTag)\$(Platform)\$(Configuration)\</OutputPath>
    <AllowUnsafeBlocks>false</AllowUnsafeBlocks>
    <BaseAddress>285212672</BaseAddress>
    <CheckForOverflowUnderflow>false</CheckForOverflowUnderflow>
    <ConfigurationOverrideFile>
    </ConfigurationOverrideFile>
    <DefineConstants>DEBUG;TRACE</DefineConstants>
    <DocumentationFile>
    </DocumentationFile>
    <DebugSymbols>true</DebugSymbols>
    <FileAlignment>4096</FileAlignment>
    <NoStdLib>false</NoStdLib>
    <NoWarn>
    </NoWarn>
    <Optimize>false</Optimize>
    <RegisterForComInterop>false</RegisterForComInterop>
    <RemoveIntegerChecks>false</RemoveIntegerChecks>
    <TreatWarningsAsErrors>false</TreatWarningsAsErrors>
    <WarningLevel>4</WarningLevel>
    <DebugType>full</DebugType>
    <ErrorReport>prompt</ErrorReport>
    <CodeAnalysisRuleSet>AllRules.ruleset</CodeAnalysisRuleSet>
    <PlatformTarget>x64</PlatformTarget>
    <Prefer32Bit>false</Prefer32Bit>
  </PropertyGroup>
  <PropertyGroup Condition=" '$(Configuration)|$(Platform)' == 'Release|AnyCPU' ">
    <OutputPath>bin\$(qlCompilerTag)\$(Platform)\$(Configuration)\</OutputPath>
    <AllowUnsafeBlocks>false</AllowUnsafeBlocks>
    <BaseAddress>285212672</BaseAddress>
    <CheckForOverflowUnderflow>false</CheckForOverflowUnderflow>
    <ConfigurationOverrideFile>
    </ConfigurationOverrideFile>
    <DefineConstants>TRACE</DefineConstants>
    <DocumentationFile>
    </DocumentationFile>
    <DebugSymbols>false</DebugSymbols>
    <FileAlignment>4096</FileAlignment>
    <NoStdLib>false</NoStdLib>
    <NoWarn>
    </NoWarn>
    <Optimize>true</Optimize>
    <RegisterForComInterop>false</RegisterForComInterop>
    <RemoveIntegerChecks>false</RemoveIntegerChecks>
    <TreatWarningsAsErrors>false</TreatWarningsAsErrors>
    <WarningLevel>4</WarningLevel>
    <DebugType>none</DebugType>
    <ErrorReport>prompt</ErrorReport>
    <CodeAnalysisRuleSet>AllRules.ruleset</CodeAnalysisRuleSet>
    <PlatformTarget>x64</PlatformTarget>
    <Prefer32Bit>false</Prefer32Bit>
  </PropertyGroup>
  <PropertyGroup Condition="'$(Configuration)|$(Platform)' == 'Debug|Win32'">
    <DebugSymbols>true</DebugSymbols>
    <OutputPath>bin\$(qlCompilerTag)\$(Platform)\$(Configuration)\</OutputPath>
    <DefineConstants>DEBUG;TRACE</DefineConstants>
    <BaseAddress>285212672</BaseAddress>
    <FileAlignment>4096</FileAlignment>
    <DebugType>full</DebugType>
    <PlatformTarget>x86</PlatformTarget>
    <ErrorReport>prompt</ErrorReport>
    <CodeAnalysisRuleSet>AllRules.ruleset</CodeAnalysisRuleSet>
  </PropertyGroup>
  <PropertyGroup Condition="'$(Configuration)|$(Platform)' == 'Release|Win32'">
    <OutputPath>bin\$(qlCompilerTag)\$(Platform)\$(Configuration)\</OutputPath>
    <DefineConstants>TRACE</DefineConstants>
    <BaseAddress>285212672</BaseAddress>
    <Optimize>true</Optimize>
    <FileAlignment>4096</FileAlignment>
    <PlatformTarget>x86</PlatformTarget>
    <ErrorReport>prompt</ErrorReport>
    <CodeAnalysisRuleSet>AllRules.ruleset</CodeAnalysisRuleSet>
  </PropertyGroup>
  <PropertyGroup Condition="'$(Configuration)|$(Platform)' == 'Debug|x64'">
    <DebugSymbols>true</DebugSymbols>
    <OutputPath>bin\$(qlCompilerTag)\$(Platform)\$(Configuration)\</OutputPath>
    <DefineConstants>DEBUG;TRACE</DefineConstants>
    <BaseAddress>285212672</BaseAddress>
    <FileAlignment>4096</FileAlignment>
    <DebugType>full</DebugType>
    <PlatformTarget>x64</PlatformTarget>
    <ErrorReport>prompt</ErrorReport>
    <CodeAnalysisRuleSet>AllRules.ruleset</CodeAnalysisRuleSet>
  </PropertyGroup>
  <PropertyGroup Condition="'$(Configuration)|$(Platform)' == 'Release|x64'">
    <OutputPath>bin\$(qlCompilerTag)\$(Platform)\$(Configuration)\</OutputPath>
    <DefineConstants>TRACE</DefineConstants>
    <BaseAddress>285212672</BaseAddress>
    <Optimize>true</Optimize>
    <FileAlignment>4096</FileAlignment>
    <PlatformTarget>x64</PlatformTarget>
    <ErrorReport>prompt</ErrorReport>
    <CodeAnalysisRuleSet>AllRules.ruleset</CodeAnalysisRuleSet>
  </PropertyGroup>
  <ItemGroup>
    <Reference Include="System">
      <Name>System</Name>
    </Reference>
    <Reference Include="System.Data">
      <Name>System.Data</Name>
    </Reference>
    <Reference Include="System.Xml">
      <Name>System.XML</Name>
    </Reference>
  </ItemGroup>
  <ItemGroup>
    <Compile Include="Actual360.cs" />
    <Compile Include="Actual365Fixed.cs" />
    <Compile Include="ActualActual.cs" />
    <Compile Include="AmericanExercise.cs" />
    <Compile Include="AmortizingPayment.cs" />
    <Compile Include="AmortizingFixedRateBond.cs" />
    <Compile Include="AmortizingFloatingRateBond.cs" />
    <Compile Include="AnalyticBarrierEngine.cs" />
    <Compile Include="AnalyticBinaryBarrierEngine.cs" />
    <Compile Include="AnalyticCapFloorEngine.cs" />
    <Compile Include="AnalyticContinuousGeometricAveragePriceAsianEngine.cs" />
    <Compile Include="AnalyticDigitalAmericanEngine.cs" />
    <Compile Include="AnalyticDigitalAmericanKOEngine.cs" />
    <Compile Include="AnalyticDiscreteGeometricAveragePriceAsianEngine.cs" />
    <Compile Include="AnalyticDiscreteGeometricAverageStrikeAsianEngine.cs" />
    <Compile Include="AnalyticDividendEuropeanEngine.cs" />
    <Compile Include="AnalyticDoubleBarrierBinaryEngine.cs" />
    <Compile Include="AnalyticDoubleBarrierEngine.cs" />
    <Compile Include="AnalyticEuropeanEngine.cs" />
    <Compile Include="AnalyticHaganPricer.cs" />
    <Compile Include="AnalyticHestonEngine.cs" />
    <Compile Include="AnalyticPTDHestonEngine.cs" />
    <Compile Include="Aonia.cs" />
    <Compile Include="Argentina.cs" />
    <Compile Include="ARSCurrency.cs" />
    <Compile Include="AssetOrNothingPayoff.cs" />
    <Compile Include="AssetSwap.cs" />
    <Compile Include="ASX.cs" />
    <Compile Include="ATSCurrency.cs" />
    <Compile Include="AUDCurrency.cs" />
    <Compile Include="AUDLibor.cs" />
    <Compile Include="Australia.cs" />
    <Compile Include="Average.cs" />
    <Compile Include="AverageBasketPayoff.cs" />
    <Compile Include="BachelierCapFloorEngine.cs" />
    <Compile Include="BachelierSwaptionEngine.cs" />
    <Compile Include="BackwardFlat.cs" />
    <Compile Include="BackwardFlatInterpolation.cs" />
    <Compile Include="BackwardFlatZeroCurve.cs" />
    <Compile Include="BaroneAdesiWhaleyEngine.cs" />
    <Compile Include="Barrier.cs" />
    <Compile Include="BarrierOption.cs" />
    <Compile Include="BasketOption.cs" />
    <Compile Include="BasketPayoff.cs" />
    <Compile Include="BatesEngine.cs" />
    <Compile Include="BatesModel.cs" />
    <Compile Include="BatesProcess.cs" />
    <Compile Include="Bbsw.cs" />
    <Compile Include="Bbsw1M.cs" />
    <Compile Include="Bbsw2M.cs" />
    <Compile Include="Bbsw3M.cs" />
    <Compile Include="Bbsw4M.cs" />
    <Compile Include="Bbsw5M.cs" />
    <Compile Include="Bbsw6M.cs" />
    <Compile Include="BDTCurrency.cs" />
    <Compile Include="BEFCurrency.cs" />
    <Compile Include="BermudanExercise.cs" />
    <Compile Include="BespokeCalendar.cs" />
    <Compile Include="BFGS.cs" />
    <Compile Include="BGLCurrency.cs" />
    <Compile Include="Bibor.cs" />
    <Compile Include="BiborSW.cs" />
    <Compile Include="Bibor1M.cs" />
    <Compile Include="Bibor2M.cs" />
    <Compile Include="Bibor3M.cs" />
    <Compile Include="Bibor6M.cs" />
    <Compile Include="Bibor9M.cs" />
    <Compile Include="Bibor1Y.cs" />
    <Compile Include="BicubicSpline.cs" />
    <Compile Include="BilinearInterpolation.cs" />
    <Compile Include="BinomialBarrierEngine.cs" />
    <Compile Include="BinomialConvertibleEngine.cs" />
    <Compile Include="BinomialDistribution.cs" />
    <Compile Include="BinomialDoubleBarrierEngine.cs" />
    <Compile Include="BinomialVanillaEngine.cs" />
    <Compile Include="Bisection.cs" />
    <Compile Include="BivariateCumulativeNormalDistribution.cs" />
    <Compile Include="BivariateCumulativeNormalDistributionDr78.cs" />
    <Compile Include="BivariateCumulativeNormalDistributionWe04DP.cs" />
    <Compile Include="BjerksundStenslandEngine.cs" />
    <Compile Include="Bkbm.cs" />
    <Compile Include="Bkbm1M.cs" />
    <Compile Include="Bkbm2M.cs" />
    <Compile Include="Bkbm3M.cs" />
    <Compile Include="Bkbm4M.cs" />
    <Compile Include="Bkbm5M.cs" />
    <Compile Include="Bkbm6M.cs" />
    <Compile Include="BlackCalculator.cs" />
    <Compile Include="BlackCalibrationHelper.cs" />
    <Compile Include="BlackCallableFixedRateBondEngine.cs" />
    <Compile Include="BlackCapFloorEngine.cs" />
    <Compile Include="BlackConstantVol.cs" />
    <Compile Include="BlackDeltaCalculator.cs" />
    <Compile Include="BlackIborCouponPricer.cs" />
    <Compile Include="BlackKarasinski.cs" />
    <Compile Include="BlackProcess.cs" />
    <Compile Include="BlackScholesMertonProcess.cs" />
    <Compile Include="BlackScholesProcess.cs" />
    <Compile Include="BlackSwaptionEngine.cs" />
    <Compile Include="BlackVarianceCurve.cs" />
    <Compile Include="BlackVarianceSurface.cs" />
    <Compile Include="BlackVolTermStructure.cs" />
    <Compile Include="BlackVolTermStructureHandle.cs" />
    <Compile Include="Bond.cs" />
    <Compile Include="BondFunctions.cs" />
    <Compile Include="BondHelper.cs" />
    <Compile Include="BoolVector.cs" />
    <Compile Include="BoundaryCondition.cs" />
    <Compile Include="BoundaryConstraint.cs" />
    <Compile Include="BoxMullerKnuthGaussianRng.cs" />
    <Compile Include="BoxMullerLecuyerGaussianRng.cs" />
    <Compile Include="BoxMullerMersenneTwisterGaussianRng.cs" />
    <Compile Include="Brazil.cs" />
    <Compile Include="Brent.cs" />
    <Compile Include="BRLCurrency.cs" />
    <Compile Include="BrownianBridge.cs" />
    <Compile Include="Business252.cs" />
    <Compile Include="BusinessDayConvention.cs" />
    <Compile Include="BYRCurrency.cs" />
    <Compile Include="CADCurrency.cs" />
    <Compile Include="CADLibor.cs" />
    <Compile Include="Calendar.cs" />
    <Compile Include="CalibratedModel.cs" />
    <Compile Include="CalibratedModelHandle.cs" />
    <Compile Include="CalibrationHelperBase.cs" />
    <Compile Include="CalibrationHelperVector.cs" />
    <Compile Include="Callability.cs" />
    <Compile Include="CallabilityPrice.cs" />
    <Compile Include="CallabilitySchedule.cs" />
    <Compile Include="CallableFixedRateBond.cs" />
    <Compile Include="Canada.cs" />
    <Compile Include="Cap.cs" />
    <Compile Include="CapFloor.cs" />
    <Compile Include="CapFloorTermVolatilityStructure.cs" />
    <Compile Include="CapFloorTermVolatilityStructureHandle.cs" />
    <Compile Include="CapFloorTermVolCurve.cs" />
    <Compile Include="CapFloorTermVolSurface.cs" />
    <Compile Include="CapHelper.cs" />
    <Compile Include="CappedFlooredCmsCoupon.cs" />
    <Compile Include="CappedFlooredCmsSpreadCoupon.cs" />
    <Compile Include="CappedFlooredCoupon.cs" />
    <Compile Include="CashFlow.cs" />
    <Compile Include="CashFlows.cs" />
    <Compile Include="CashOrNothingPayoff.cs" />
    <Compile Include="Cdor.cs" />
    <Compile Include="CeilingTruncation.cs" />
    <Compile Include="CentralLimitKnuthGaussianRng.cs" />
    <Compile Include="CentralLimitLecuyerGaussianRng.cs" />
    <Compile Include="CentralLimitMersenneTwisterGaussianRng.cs" />
    <Compile Include="CHFCurrency.cs" />
    <Compile Include="CHFLibor.cs" />
    <Compile Include="ChfLiborSwapIsdaFix.cs" />
    <Compile Include="China.cs" />
    <Compile Include="Claim.cs" />
    <Compile Include="ClosestRounding.cs" />
    <Compile Include="CLPCurrency.cs" />
    <Compile Include="CmsCoupon.cs" />
    <Compile Include="CmsCouponPricer.cs" />
    <Compile Include="CmsRateBond.cs" />
    <Compile Include="CmsSpreadCoupon.cs" />
    <Compile Include="CmsSpreadCouponPricer.cs" />
    <Compile Include="CNYCurrency.cs" />
    <Compile Include="Collar.cs" />
    <Compile Include="CompositeConstraint.cs" />
    <Compile Include="CompositeInstrument.cs" />
    <Compile Include="Compounding.cs" />
    <Compile Include="ConjugateGradient.cs" />
    <Compile Include="ConstantEstimator.cs" />
    <Compile Include="ConstantOptionletVolatility.cs" />
    <Compile Include="ConstantParameter.cs" />
    <Compile Include="ConstantSwaptionVolatility.cs" />
    <Compile Include="Constraint.cs" />
    <Compile Include="ContinuousArithmeticAsianLevyEngine.cs" />
    <Compile Include="ContinuousAveragingAsianOption.cs" />
    <Compile Include="ConvertibleFixedCouponBond.cs" />
    <Compile Include="ConvertibleFloatingRateBond.cs" />
    <Compile Include="ConvertibleZeroCouponBond.cs" />
    <Compile Include="COPCurrency.cs" />
    <Compile Include="COSHestonEngine.cs" />
    <Compile Include="CostFunctionDelegate.cs" />
    <Compile Include="Coupon.cs" />
    <Compile Include="CPI.cs" />
    <Compile Include="CPIBond.cs" />
    <Compile Include="CPISwap.cs" />
    <Compile Include="CreditDefaultSwap.cs" />
    <Compile Include="Cubic.cs" />
    <Compile Include="CubicBSplinesFitting.cs" />
    <Compile Include="CubicInterpolatedSmileSection.cs" />
    <Compile Include="CubicNaturalSpline.cs" />
    <Compile Include="CubicZeroCurve.cs" />
    <Compile Include="CumulativeBinomialDistribution.cs" />
    <Compile Include="CumulativeChiSquareDistribution.cs" />
    <Compile Include="CumulativeGammaDistribution.cs" />
    <Compile Include="CumulativeNormalDistribution.cs" />
    <Compile Include="CumulativePoissonDistribution.cs" />
    <Compile Include="CumulativeStudentDistribution.cs" />
    <Compile Include="Currency.cs" />
    <Compile Include="CustomRegion.cs" />
    <Compile Include="CYPCurrency.cs" />
    <Compile Include="CzechRepublic.cs" />
    <Compile Include="CZKCurrency.cs" />
    <Compile Include="Date.cs" />
    <Compile Include="DatedOISRateHelper.cs" />
    <Compile Include="DateGeneration.cs" />
    <Compile Include="DateParser.cs" />
    <Compile Include="DateVector.cs" />
    <Compile Include="DayCounter.cs" />
    <Compile Include="DefaultDensity.cs" />
    <Compile Include="DefaultDensityCurve.cs" />
    <Compile Include="DefaultLogCubic.cs" />
    <Compile Include="DefaultProbabilityHelper.cs" />
    <Compile Include="DefaultProbabilityHelperVector.cs" />
    <Compile Include="DefaultProbabilityTermStructure.cs" />
    <Compile Include="DefaultProbabilityTermStructureHandle.cs" />
    <Compile Include="DeltaVolQuote.cs" />
    <Compile Include="DeltaVolQuoteHandle.cs" />
    <Compile Include="DEMCurrency.cs" />
    <Compile Include="Denmark.cs" />
    <Compile Include="DepositRateHelper.cs" />
    <Compile Include="DifferentialEvolution.cs" />
    <Compile Include="DirichletBC.cs" />
    <Compile Include="Discount.cs" />
    <Compile Include="DiscountCurve.cs" />
    <Compile Include="DiscountingBondEngine.cs" />
    <Compile Include="DiscountingSwapEngine.cs" />
    <Compile Include="DiscreteAveragingAsianOption.cs" />
    <Compile Include="Dividend.cs" />
    <Compile Include="DividendSchedule.cs" />
    <Compile Include="DividendVanillaOption.cs" />
    <Compile Include="DKKCurrency.cs" />
    <Compile Include="DKKLibor.cs" />
    <Compile Include="DMinus.cs" />
    <Compile Include="DotNetCostFunction.cs" />
    <Compile Include="DoubleBarrier.cs" />
    <Compile Include="DoubleBarrierOption.cs" />
    <Compile Include="DoublePair.cs" />
    <Compile Include="DoublePairVector.cs" />
    <Compile Include="DoubleVector.cs" />
    <Compile Include="DownRounding.cs" />
    <Compile Include="DPlus.cs" />
    <Compile Include="DPlusDMinus.cs" />
    <Compile Include="Duration.cs" />
    <Compile Include="DZero.cs" />
    <Compile Include="EEKCurrency.cs" />
    <Compile Include="EndCriteria.cs" />
    <Compile Include="Eonia.cs" />
    <Compile Include="ESPCurrency.cs" />
    <Compile Include="EUHICP.cs" />
    <Compile Include="EUHICPXT.cs" />
    <Compile Include="EURCurrency.cs" />
    <Compile Include="Euribor.cs" />
    <Compile Include="Euribor10M.cs" />
    <Compile Include="Euribor11M.cs" />
    <Compile Include="Euribor1M.cs" />
    <Compile Include="Euribor1Y.cs" />
    <Compile Include="Euribor2M.cs" />
    <Compile Include="Euribor2W.cs" />
    <Compile Include="Euribor365.cs" />
    <Compile Include="Euribor365_10M.cs" />
    <Compile Include="Euribor365_11M.cs" />
    <Compile Include="Euribor365_1M.cs" />
    <Compile Include="Euribor365_1Y.cs" />
    <Compile Include="Euribor365_2M.cs" />
    <Compile Include="Euribor365_2W.cs" />
    <Compile Include="Euribor365_3M.cs" />
    <Compile Include="Euribor365_3W.cs" />
    <Compile Include="Euribor365_4M.cs" />
    <Compile Include="Euribor365_5M.cs" />
    <Compile Include="Euribor365_6M.cs" />
    <Compile Include="Euribor365_7M.cs" />
    <Compile Include="Euribor365_8M.cs" />
    <Compile Include="Euribor365_9M.cs" />
    <Compile Include="Euribor365_SW.cs" />
    <Compile Include="Euribor3M.cs" />
    <Compile Include="Euribor3W.cs" />
    <Compile Include="Euribor4M.cs" />
    <Compile Include="Euribor5M.cs" />
    <Compile Include="Euribor6M.cs" />
    <Compile Include="Euribor7M.cs" />
    <Compile Include="Euribor8M.cs" />
    <Compile Include="Euribor9M.cs" />
    <Compile Include="EuriborSW.cs" />
    <Compile Include="EuriborSwapIfrFix.cs" />
    <Compile Include="EuriborSwapIsdaFixA.cs" />
    <Compile Include="EuriborSwapIsdaFixB.cs" />
    <Compile Include="EURLibor.cs" />
    <Compile Include="EURLibor10M.cs" />
    <Compile Include="EURLibor11M.cs" />
    <Compile Include="EURLibor1M.cs" />
    <Compile Include="EURLibor1Y.cs" />
    <Compile Include="EURLibor2M.cs" />
    <Compile Include="EURLibor2W.cs" />
    <Compile Include="EURLibor3M.cs" />
    <Compile Include="EURLibor4M.cs" />
    <Compile Include="EURLibor5M.cs" />
    <Compile Include="EURLibor6M.cs" />
    <Compile Include="EURLibor7M.cs" />
    <Compile Include="EURLibor8M.cs" />
    <Compile Include="EURLibor9M.cs" />
    <Compile Include="EURLiborSW.cs" />
    <Compile Include="EurLiborSwapIfrFix.cs" />
    <Compile Include="EurLiborSwapIsdaFixA.cs" />
    <Compile Include="EurLiborSwapIsdaFixB.cs" />
    <Compile Include="EuropeanExercise.cs" />
    <Compile Include="EuropeanOption.cs" />
    <Compile Include="EverestOption.cs" />
    <Compile Include="ExchangeRate.cs" />
    <Compile Include="ExchangeRateManager.cs" />
    <Compile Include="Exercise.cs" />
    <Compile Include="ExponentialSplinesFitting.cs" />
<<<<<<< HEAD
    <Compile Include="FaceValueAccrualClaim.cs" />
    <Compile Include="FaceValueClaim.cs" />
=======
    <Compile Include="ExtOUWithJumpsProcess.cs" />
    <Compile Include="ExtendedOrnsteinUhlenbeckProcess.cs" />
>>>>>>> 60965476
    <Compile Include="FalsePosition.cs" />
    <Compile Include="FDAmericanEngine.cs" />
    <Compile Include="FdBatesVanillaEngine.cs" />
    <Compile Include="FDBermudanEngine.cs" />
    <Compile Include="FdBlackScholesAsianEngine.cs" />
    <Compile Include="FdBlackScholesBarrierEngine.cs" />
    <Compile Include="FdBlackScholesVanillaEngine.cs" />
    <Compile Include="FDDividendAmericanEngine.cs" />
    <Compile Include="FDDividendEuropeanEngine.cs" />
    <Compile Include="FDEuropeanEngine.cs" />
    <Compile Include="FdG2SwaptionEngine.cs" />
    <Compile Include="FdHullWhiteSwaptionEngine.cs" />
    <Compile Include="FdmSchemeDesc.cs" />
    <Compile Include="FDShoutEngine.cs" />
    <Compile Include="FdSimpleBSSwingEngine.cs" />
    <Compile Include="FdSimpleExtOUJumpSwingEngine.cs" />
    <Compile Include="FedFunds.cs" />
    <Compile Include="FFTVarianceGammaEngine.cs" />
    <Compile Include="FIMCurrency.cs" />
    <Compile Include="Finland.cs" />
    <Compile Include="FittedBondDiscountCurve.cs" />
    <Compile Include="FittingMethod.cs" />
    <Compile Include="FixedDividend.cs" />
    <Compile Include="FixedRateBond.cs" />
    <Compile Include="FixedRateBondForward.cs" />
    <Compile Include="FixedRateBondHelper.cs" />
    <Compile Include="FixedRateCoupon.cs" />
    <Compile Include="FlatForward.cs" />
    <Compile Include="FlatHazardRate.cs" />
    <Compile Include="FlatSmileSection.cs" />
    <Compile Include="FloatingRateBond.cs" />
    <Compile Include="FloatingRateCoupon.cs" />
    <Compile Include="FloatingRateCouponPricer.cs" />
    <Compile Include="FloatFloatSwap.cs" />
    <Compile Include="FloatFloatSwaption.cs" />
    <Compile Include="Floor.cs" />
    <Compile Include="FloorTruncation.cs" />
    <Compile Include="Forward.cs" />
    <Compile Include="ForwardCurve.cs" />
    <Compile Include="ForwardEuropeanEngine.cs" />
    <Compile Include="ForwardFlat.cs" />
    <Compile Include="ForwardFlatInterpolation.cs" />
    <Compile Include="ForwardFlatZeroCurve.cs" />
    <Compile Include="ForwardRate.cs" />
    <Compile Include="ForwardRateAgreement.cs" />
    <Compile Include="ForwardSpreadedTermStructure.cs" />
    <Compile Include="ForwardVanillaOption.cs" />
    <Compile Include="FractionalDividend.cs" />
    <Compile Include="FraRateHelper.cs" />
    <Compile Include="Frequency.cs" />
    <Compile Include="FRFCurrency.cs" />
    <Compile Include="FRHICP.cs" />
    <Compile Include="FritschButlandCubic.cs" />
    <Compile Include="FritschButlandLogCubic.cs" />
    <Compile Include="Futures.cs" />
    <Compile Include="FuturesRateHelper.cs" />
    <Compile Include="FxSwapRateHelper.cs" />
    <Compile Include="G2.cs" />
    <Compile Include="G2SwaptionEngine.cs" />
    <Compile Include="GammaFunction.cs" />
    <Compile Include="GapPayoff.cs" />
    <Compile Include="GarmanKlassSigma1.cs" />
    <Compile Include="GarmanKlassSigma3.cs" />
    <Compile Include="GarmanKlassSigma4.cs" />
    <Compile Include="GarmanKlassSigma5.cs" />
    <Compile Include="GarmanKlassSigma6.cs" />
    <Compile Include="GarmanKohlagenProcess.cs" />
    <Compile Include="GaussChebyshev2ndIntegration.cs" />
    <Compile Include="GaussChebyshevIntegration.cs" />
    <Compile Include="GaussGegenbauerIntegration.cs" />
    <Compile Include="GaussHermiteIntegration.cs" />
    <Compile Include="GaussHyperbolicIntegration.cs" />
    <Compile Include="Gaussian1dFloatFloatSwaptionEngine.cs" />
    <Compile Include="Gaussian1dJamshidianSwaptionEngine.cs" />
    <Compile Include="Gaussian1dModel.cs" />
    <Compile Include="Gaussian1dNonstandardSwaptionEngine.cs" />
    <Compile Include="Gaussian1dSwaptionEngine.cs" />
    <Compile Include="GaussianLowDiscrepancySequenceGenerator.cs" />
    <Compile Include="GaussianMultiPathGenerator.cs" />
    <Compile Include="GaussianPathGenerator.cs" />
    <Compile Include="GaussianRandomGenerator.cs" />
    <Compile Include="GaussianRandomSequenceGenerator.cs" />
    <Compile Include="GaussianSimulatedAnnealing.cs" />
    <Compile Include="GaussianSobolPathGenerator.cs" />
    <Compile Include="GaussJacobiIntegration.cs" />
    <Compile Include="GaussKronrodAdaptive.cs" />
    <Compile Include="GaussKronrodNonAdaptive.cs" />
    <Compile Include="GaussLaguerreIntegration.cs" />
    <Compile Include="GaussLegendreIntegration.cs" />
    <Compile Include="GaussLobattoIntegral.cs" />
    <Compile Include="GBPCurrency.cs" />
    <Compile Include="GBPLibor.cs" />
    <Compile Include="GbpLiborSwapIsdaFix.cs" />
    <Compile Include="GeneralizedBlackScholesProcess.cs" />
    <Compile Include="GeometricBrownianMotionProcess.cs" />
    <Compile Include="Germany.cs" />
    <Compile Include="GFunctionFactory.cs" />
    <Compile Include="GRDCurrency.cs" />
    <Compile Include="Gsr.cs" />
    <Compile Include="GsrProcess.cs" />
    <Compile Include="HaltonRsg.cs" />
    <Compile Include="HazardRate.cs" />
    <Compile Include="HazardRateCurve.cs" />
    <Compile Include="HestonModel.cs" />
    <Compile Include="HestonModelHelper.cs" />
    <Compile Include="HestonProcess.cs" />
    <Compile Include="HimalayaOption.cs" />
    <Compile Include="HKDCurrency.cs" />
    <Compile Include="HongKong.cs" />
    <Compile Include="HUFCurrency.cs" />
    <Compile Include="HullWhite.cs" />
    <Compile Include="HullWhiteForwardProcess.cs" />
    <Compile Include="HullWhiteProcess.cs" />
    <Compile Include="Hungary.cs" />
    <Compile Include="IborCoupon.cs" />
    <Compile Include="IborCouponPricer.cs" />
    <Compile Include="IborIndex.cs" />
    <Compile Include="Iceland.cs" />
    <Compile Include="IDRCurrency.cs" />
    <Compile Include="IEPCurrency.cs" />
    <Compile Include="ILSCurrency.cs" />
    <Compile Include="IMM.cs" />
    <Compile Include="ImpliedTermStructure.cs" />
    <Compile Include="IncrementalStatistics.cs" />
    <Compile Include="Index.cs" />
    <Compile Include="IndexManager.cs" />
    <Compile Include="India.cs" />
    <Compile Include="Indonesia.cs" />
    <Compile Include="InflationIndex.cs" />
    <Compile Include="INRCurrency.cs" />
    <Compile Include="Instrument.cs" />
    <Compile Include="InstrumentVector.cs" />
    <Compile Include="IntegralCdsEngine.cs" />
    <Compile Include="IntegralEngine.cs" />
    <Compile Include="InterestRate.cs" />
    <Compile Include="InterestRateIndex.cs" />
    <Compile Include="InterestRateVector.cs" />
    <Compile Include="IntervalPrice.cs" />
    <Compile Include="IntervalPriceTimeSeries.cs" />
    <Compile Include="IntervalPriceVector.cs" />
    <Compile Include="IntVector.cs" />
    <Compile Include="InvCumulativeHaltonGaussianRsg.cs" />
    <Compile Include="InvCumulativeKnuthGaussianRng.cs" />
    <Compile Include="InvCumulativeKnuthGaussianRsg.cs" />
    <Compile Include="InvCumulativeLecuyerGaussianRng.cs" />
    <Compile Include="InvCumulativeLecuyerGaussianRsg.cs" />
    <Compile Include="InvCumulativeMersenneTwisterGaussianRng.cs" />
    <Compile Include="InvCumulativeMersenneTwisterGaussianRsg.cs" />
    <Compile Include="InvCumulativeSobolGaussianRsg.cs" />
    <Compile Include="InverseCumulativeNormal.cs" />
    <Compile Include="InverseCumulativePoisson.cs" />
    <Compile Include="InverseCumulativeStudent.cs" />
    <Compile Include="InverseNonCentralCumulativeChiSquareDistribution.cs" />
    <Compile Include="IQDCurrency.cs" />
    <Compile Include="IRRCurrency.cs" />
    <Compile Include="IsdaCdsEngine.cs" />
    <Compile Include="ISKCurrency.cs" />
    <Compile Include="Israel.cs" />
    <Compile Include="Italy.cs" />
    <Compile Include="ITLCurrency.cs" />
    <Compile Include="JamshidianSwaptionEngine.cs" />
    <Compile Include="Japan.cs" />
    <Compile Include="Jibar.cs" />
    <Compile Include="JointCalendar.cs" />
    <Compile Include="JointCalendarRule.cs" />
    <Compile Include="JPYCurrency.cs" />
    <Compile Include="JPYLibor.cs" />
    <Compile Include="JpyLiborSwapIsdaFixAm.cs" />
    <Compile Include="JpyLiborSwapIsdaFixPm.cs" />
    <Compile Include="KahaleSmileSection.cs" />
    <Compile Include="KlugeExtOUProcess.cs" />
    <Compile Include="KnuthUniformRng.cs" />
    <Compile Include="KnuthUniformRsg.cs" />
    <Compile Include="KrugerCubic.cs" />
    <Compile Include="KrugerLogCubic.cs" />
    <Compile Include="KRWCurrency.cs" />
    <Compile Include="KWDCurrency.cs" />
    <Compile Include="LecuyerUniformRng.cs" />
    <Compile Include="LecuyerUniformRsg.cs" />
    <Compile Include="Leg.cs" />
    <Compile Include="LevenbergMarquardt.cs" />
    <Compile Include="LexicographicalView.cs" />
    <Compile Include="Libor.cs" />
    <Compile Include="Linear.cs" />
    <Compile Include="LinearInterpolatedSmileSection.cs" />
    <Compile Include="LinearInterpolation.cs" />
    <Compile Include="LinearTsrPricer.cs" />
    <Compile Include="LocalConstantVol.cs" />
    <Compile Include="LocalVolSurface.cs" />
    <Compile Include="LocalVolTermStructure.cs" />
    <Compile Include="LocalVolTermStructureHandle.cs" />
    <Compile Include="LogCubicNaturalSpline.cs" />
    <Compile Include="LogCubicZeroCurve.cs" />
    <Compile Include="LogLinear.cs" />
    <Compile Include="LogLinearInterpolation.cs" />
    <Compile Include="LogLinearZeroCurve.cs" />
    <Compile Include="LognormalCmsSpreadPricer.cs" />
    <Compile Include="LogNormalSimulatedAnnealing.cs" />
    <Compile Include="LogParabolic.cs" />
    <Compile Include="LsmBasisSystem.cs" />
    <Compile Include="LTLCurrency.cs" />
    <Compile Include="LUFCurrency.cs" />
    <Compile Include="LVLCurrency.cs" />
    <Compile Include="MakeSchedule.cs" />
    <Compile Include="MakeVanillaSwap.cs" />
    <Compile Include="MarkovFunctional.cs" />
    <Compile Include="MarkovFunctionalSettings.cs" />
    <Compile Include="Matrix.cs" />
    <Compile Include="MaxBasketPayoff.cs" />
    <Compile Include="MCAmericanBasketEngine.cs" />
    <Compile Include="MCAmericanEngine.cs" />
    <Compile Include="MCBarrierEngine.cs" />
    <Compile Include="MCDiscreteArithmeticAPEngine.cs" />
    <Compile Include="MCDiscreteArithmeticASEngine.cs" />
    <Compile Include="MCDiscreteGeometricAPEngine.cs" />
    <Compile Include="MCEuropeanBasketEngine.cs" />
    <Compile Include="MCEuropeanEngine.cs" />
    <Compile Include="MCEverestEngine.cs" />
    <Compile Include="MCHimalayaEngine.cs" />
    <Compile Include="MersenneTwisterUniformRng.cs" />
    <Compile Include="MersenneTwisterUniformRsg.cs" />
    <Compile Include="Merton76Process.cs" />
    <Compile Include="Mexico.cs" />
    <Compile Include="MidPointCdsEngine.cs" />
    <Compile Include="MinBasketPayoff.cs" />
    <Compile Include="MirrorGaussianSimulatedAnnealing.cs" />
    <Compile Include="Money.cs" />
    <Compile Include="MonotonicCubic.cs" />
    <Compile Include="MonotonicCubicInterpolatedSmileSection.cs" />
    <Compile Include="MonotonicCubicNaturalSpline.cs" />
    <Compile Include="MonotonicCubicZeroCurve.cs" />
    <Compile Include="MonotonicLogCubic.cs" />
    <Compile Include="MonotonicLogCubicNaturalSpline.cs" />
    <Compile Include="MonotonicLogParabolic.cs" />
    <Compile Include="MonotonicParabolic.cs" />
    <Compile Include="Month.cs" />
    <Compile Include="MoroInvCumulativeHaltonGaussianRsg.cs" />
    <Compile Include="MoroInvCumulativeKnuthGaussianRng.cs" />
    <Compile Include="MoroInvCumulativeKnuthGaussianRsg.cs" />
    <Compile Include="MoroInvCumulativeLecuyerGaussianRng.cs" />
    <Compile Include="MoroInvCumulativeLecuyerGaussianRsg.cs" />
    <Compile Include="MoroInvCumulativeMersenneTwisterGaussianRng.cs" />
    <Compile Include="MoroInvCumulativeMersenneTwisterGaussianRsg.cs" />
    <Compile Include="MoroInvCumulativeSobolGaussianRsg.cs" />
    <Compile Include="MoroInverseCumulativeNormal.cs" />
    <Compile Include="MTLCurrency.cs" />
    <Compile Include="MultiAssetOption.cs" />
    <Compile Include="MultiPath.cs" />
    <Compile Include="MultipleIncrementalStatistics.cs" />
    <Compile Include="MultipleStatistics.cs" />
    <Compile Include="MultiplicativePriceSeasonalityPtr.cs" />
    <Compile Include="MXNCurrency.cs" />
    <Compile Include="MYRCurrency.cs" />
    <Compile Include="NelsonSiegelFitting.cs" />
    <Compile Include="NeumannBC.cs" />
    <Compile Include="NewZealand.cs" />
    <Compile Include="NLGCurrency.cs" />
    <Compile Include="NoArbSabrInterpolatedSmileSection.cs" />
    <Compile Include="NoArbSabrSmileSection.cs" />
    <Compile Include="NoConstraint.cs" />
    <Compile Include="NodePair.cs" />
    <Compile Include="NodeVector.cs" />
    <Compile Include="NOKCurrency.cs" />
    <Compile Include="NonCentralCumulativeChiSquareDistribution.cs" />
    <Compile Include="NonhomogeneousBoundaryConstraint.cs" />
    <Compile Include="NonstandardSwap.cs" />
    <Compile Include="NonstandardSwaption.cs" />
    <Compile Include="NormalDistribution.cs" />
    <Compile Include="Norway.cs" />
    <Compile Include="NPRCurrency.cs" />
    <Compile Include="NQuantLibc.cs" />
    <Compile Include="NQuantLibcPINVOKE.cs" />
    <Compile Include="NullCalendar.cs" />
    <Compile Include="NullParameter.cs" />
    <Compile Include="NumericHaganPricer.cs" />
    <Compile Include="NZDCurrency.cs" />
    <Compile Include="NZDLibor.cs" />
    <Compile Include="Nzocr.cs" />
    <Compile Include="Observable.cs" />
    <Compile Include="OISRateHelper.cs" />
    <Compile Include="OneDayCounter.cs" />
    <Compile Include="OptimizationMethod.cs" />
    <Compile Include="Optimizer.cs" />
    <Compile Include="Option.cs" />
    <Compile Include="OptionletStripper1.cs" />
    <Compile Include="OptionletVolatilityStructure.cs" />
    <Compile Include="OptionletVolatilityStructureHandle.cs" />
    <Compile Include="OvernightIndex.cs" />
    <Compile Include="OvernightIndexedSwap.cs" />
    <Compile Include="Parabolic.cs" />
    <Compile Include="Parameter.cs" />
    <Compile Include="ParkinsonSigma.cs" />
    <Compile Include="Path.cs" />
    <Compile Include="Payoff.cs" />
    <Compile Include="PEHCurrency.cs" />
    <Compile Include="PEICurrency.cs" />
    <Compile Include="PENCurrency.cs" />
    <Compile Include="PercentageStrikePayoff.cs" />
    <Compile Include="Period.cs" />
    <Compile Include="PeriodParser.cs" />
    <Compile Include="PeriodVector.cs" />
    <Compile Include="PiecewiseConstantParameter.cs" />
    <Compile Include="PiecewiseCubicZero.cs" />
    <Compile Include="PiecewiseFlatForward.cs" />
    <Compile Include="PiecewiseFlatHazardRate.cs" />
    <Compile Include="PiecewiseLinearForward.cs" />
    <Compile Include="PiecewiseLinearZero.cs" />
    <Compile Include="PiecewiseLogLinearDiscount.cs" />
    <Compile Include="PiecewiseLogCubicDiscount.cs" />
    <Compile Include="PiecewiseTimeDependentHestonModel.cs" />
    <Compile Include="PiecewiseYoYInflation.cs" />
    <Compile Include="PiecewiseZeroInflation.cs" />
    <Compile Include="Pillar.cs" />
    <Compile Include="PKRCurrency.cs" />
    <Compile Include="PlainVanillaPayoff.cs" />
    <Compile Include="PLNCurrency.cs" />
    <Compile Include="PoissonDistribution.cs" />
    <Compile Include="Poland.cs" />
    <Compile Include="Position.cs" />
    <Compile Include="PositiveConstraint.cs" />
    <Compile Include="PricingEngine.cs" />
    <Compile Include="ProbabilityBoltzmannDownhill.cs" />
    <Compile Include="Protection.cs" />
    <Compile Include="PTECurrency.cs" />
    <Compile Include="QlArray.cs" />
    <Compile Include="QuantoDoubleBarrierOption.cs" />
    <Compile Include="QuantoEuropeanEngine.cs" />
    <Compile Include="QuantoForwardEuropeanEngine.cs" />
    <Compile Include="QuantoForwardVanillaOption.cs" />
    <Compile Include="QuantoVanillaOption.cs" />
    <Compile Include="Quote.cs" />
    <Compile Include="QuoteHandle.cs" />
    <Compile Include="QuoteHandleVector.cs" />
    <Compile Include="QuoteHandleVectorVector.cs" />
    <Compile Include="QuoteVector.cs" />
    <Compile Include="QuoteVectorVector.cs" />
    <Compile Include="RateHelper.cs" />
    <Compile Include="RateHelperVector.cs" />
    <Compile Include="RealTimeSeries.cs" />
    <Compile Include="ReannealingTrivial.cs" />
    <Compile Include="RebatedExercise.cs" />
    <Compile Include="Redemption.cs" />
    <Compile Include="Region.cs" />
    <Compile Include="RelinkableBlackVolTermStructureHandle.cs" />
    <Compile Include="RelinkableCalibratedModelHandle.cs" />
    <Compile Include="RelinkableCapFloorTermVolatilityStructureHandle.cs" />
    <Compile Include="RelinkableDefaultProbabilityTermStructureHandle.cs" />
    <Compile Include="RelinkableDeltaVolQuoteHandle.cs" />
    <Compile Include="RelinkableLocalVolTermStructureHandle.cs" />
    <Compile Include="RelinkableOptionletVolatilityStructureHandle.cs" />
    <Compile Include="RelinkableQuoteHandle.cs" />
    <Compile Include="RelinkableQuoteHandleVector.cs" />
    <Compile Include="RelinkableQuoteHandleVectorVector.cs" />
    <Compile Include="RelinkableShortRateModelHandle.cs" />
    <Compile Include="RelinkableSwaptionVolatilityStructureHandle.cs" />
    <Compile Include="RelinkableYieldTermStructureHandle.cs" />
    <Compile Include="RelinkableYoYInflationTermStructureHandle.cs" />
    <Compile Include="RelinkableZeroInflationTermStructureHandle.cs" />
    <Compile Include="Ridder.cs" />
    <Compile Include="RiskStatistics.cs" />
    <Compile Include="ROLCurrency.cs" />
    <Compile Include="Romania.cs" />
    <Compile Include="RONCurrency.cs" />
    <Compile Include="Rounding.cs" />
    <Compile Include="RUBCurrency.cs" />
    <Compile Include="Russia.cs" />
    <Compile Include="SabrSmileSection.cs" />
    <Compile Include="SalvagingAlgorithm.cs" />
    <Compile Include="SampleArray.cs" />
    <Compile Include="SampledCurve.cs" />
    <Compile Include="SampleMultiPath.cs" />
    <Compile Include="SampleNumber.cs" />
    <Compile Include="SamplePath.cs" />
    <Compile Include="SampleRealVector.cs" />
    <Compile Include="SamplerGaussian.cs" />
    <Compile Include="SamplerLogNormal.cs" />
    <Compile Include="SamplerMirrorGaussian.cs" />
    <Compile Include="SARCurrency.cs" />
    <Compile Include="SaudiArabia.cs" />
    <Compile Include="Schedule.cs" />
    <Compile Include="Seasonality.cs" />
    <Compile Include="Secant.cs" />
    <Compile Include="SegmentIntegral.cs" />
    <Compile Include="SEKCurrency.cs" />
    <Compile Include="SEKLibor.cs" />
    <Compile Include="SequenceStatistics.cs" />
    <Compile Include="Settings.cs" />
    <Compile Include="Settlement.cs" />
    <Compile Include="SGDCurrency.cs" />
    <Compile Include="ShortRateModel.cs" />
    <Compile Include="ShortRateModelHandle.cs" />
    <Compile Include="SimpleCashFlow.cs" />
    <Compile Include="SimpleDayCounter.cs" />
    <Compile Include="SimplePolynomialFitting.cs" />
    <Compile Include="SimpleQuote.cs" />
    <Compile Include="Simplex.cs" />
    <Compile Include="SimpsonIntegral.cs" />
    <Compile Include="Singapore.cs" />
    <Compile Include="SITCurrency.cs" />
    <Compile Include="SKKCurrency.cs" />
    <Compile Include="Slovakia.cs" />
    <Compile Include="SmileSection.cs" />
    <Compile Include="SobolBrownianBridgeRsg.cs" />
    <Compile Include="SobolRsg.cs" />
    <Compile Include="SoftCallability.cs" />
    <Compile Include="Sonia.cs" />
    <Compile Include="SouthAfrica.cs" />
    <Compile Include="SouthKorea.cs" />
    <Compile Include="SplineCubic.cs" />
    <Compile Include="SplineCubicInterpolatedSmileSection.cs" />
    <Compile Include="SpreadCdsHelper.cs" />
    <Compile Include="SpreadedBackwardFlatZeroInterpolatedTermStructure.cs" />
    <Compile Include="SpreadedLinearZeroInterpolatedTermStructure.cs" />
    <Compile Include="Statistics.cs" />
    <Compile Include="SteepestDescent.cs" />
    <Compile Include="StochasticProcess.cs" />
    <Compile Include="StochasticProcess1D.cs" />
    <Compile Include="StochasticProcessArray.cs" />
    <Compile Include="StochasticProcessVector.cs" />
    <Compile Include="Stock.cs" />
    <Compile Include="StrippedOptionletAdapter.cs" />
    <Compile Include="StrippedOptionletBase.cs" />
    <Compile Include="StrVector.cs" />
    <Compile Include="StudentDistribution.cs" />
    <Compile Include="StulzEngine.cs" />
    <Compile Include="SuperSharePayoff.cs" />
    <Compile Include="SurvivalProbabilityCurve.cs" />
    <Compile Include="SVD.cs" />
    <Compile Include="SvenssonFitting.cs" />
    <Compile Include="Swap.cs" />
    <Compile Include="SwapIndex.cs" />
    <Compile Include="SwapRateHelper.cs" />
    <Compile Include="SwapSpreadIndex.cs" />
    <Compile Include="Swaption.cs" />
    <Compile Include="SwaptionHelper.cs" />
    <Compile Include="SwaptionVolatilityMatrix.cs" />
    <Compile Include="SwaptionVolatilityStructure.cs" />
    <Compile Include="SwaptionVolatilityStructureHandle.cs" />
    <Compile Include="SwaptionVolCube1.cs" />
    <Compile Include="SwaptionVolCube2.cs" />
    <Compile Include="Sweden.cs" />
    <Compile Include="SWIGTYPE_p_BlackVolTermStructure.cs" />
    <Compile Include="SWIGTYPE_p_boost__optionalT_bool_t.cs" />
    <Compile Include="SWIGTYPE_p_boost__optionalT_VolatilityType_t.cs" />
    <Compile Include="SWIGTYPE_p_boost__shared_ptrT_EndCriteria_t.cs" />
    <Compile Include="SWIGTYPE_p_boost__shared_ptrT_IborIndex_t.cs" />
    <Compile Include="SWIGTYPE_p_boost__shared_ptrT_OptimizationMethod_t.cs" />
    <Compile Include="SWIGTYPE_p_boost__shared_ptrT_SwapIndex_t.cs" />
    <Compile Include="SWIGTYPE_p_CalibratedModel.cs" />
    <Compile Include="SWIGTYPE_p_CalibrationHelperBase.cs" />
    <Compile Include="SWIGTYPE_p_CapFloorTermVolatilityStructure.cs" />
    <Compile Include="SWIGTYPE_p_CashFlow.cs" />
    <Compile Include="SWIGTYPE_p_Claim.cs" />
    <Compile Include="SWIGTYPE_p_DefaultProbabilityHelper.cs" />
    <Compile Include="SWIGTYPE_p_DefaultProbabilityTermStructure.cs" />
    <Compile Include="SWIGTYPE_p_DisposableT_Array_t.cs" />
    <Compile Include="SWIGTYPE_p_Dividend.cs" />
    <Compile Include="SWIGTYPE_p_EndCriteria__Type.cs" />
    <Compile Include="SWIGTYPE_p_FloatingRateCouponPricer.cs" />
    <Compile Include="SWIGTYPE_p_Gaussian1dModel.cs" />
    <Compile Include="SWIGTYPE_p_Index.cs" />
    <Compile Include="SWIGTYPE_p_InflationTermStructure.cs" />
    <Compile Include="SWIGTYPE_p_Instrument.cs" />
    <Compile Include="SWIGTYPE_p_LinearTsrPricer__Settings.cs" />
    <Compile Include="SWIGTYPE_p_LocalVolTermStructure.cs" />
    <Compile Include="SWIGTYPE_p_Observable.cs" />
    <Compile Include="SWIGTYPE_p_OptionletVolatilityStructure.cs" />
    <Compile Include="SWIGTYPE_p_Payoff.cs" />
    <Compile Include="SWIGTYPE_p_PricingEngine.cs" />
    <Compile Include="SWIGTYPE_p_Quote.cs" />
    <Compile Include="SWIGTYPE_p_RateHelper.cs" />
    <Compile Include="SWIGTYPE_p_Seasonality.cs" />
    <Compile Include="SWIGTYPE_p_ShortRateModel.cs" />
    <Compile Include="SWIGTYPE_p_SmileSection.cs" />
    <Compile Include="SWIGTYPE_p_std__size_t.cs" />
    <Compile Include="SWIGTYPE_p_std__vectorT_std__vectorT_double_t_t.cs" />
    <Compile Include="SWIGTYPE_p_StochasticProcess.cs" />
    <Compile Include="SWIGTYPE_p_StrippedOptionletBase.cs" />
    <Compile Include="SWIGTYPE_p_SwaptionVolatilityStructure.cs" />
    <Compile Include="SWIGTYPE_p_YieldTermStructure.cs" />
    <Compile Include="SWIGTYPE_p_YoYHelper.cs" />
    <Compile Include="SWIGTYPE_p_YoYInflationTermStructure.cs" />
    <Compile Include="SWIGTYPE_p_ZeroHelper.cs" />
    <Compile Include="SWIGTYPE_p_ZeroInflationTermStructure.cs" />
    <Compile Include="SwingExercise.cs" />
    <Compile Include="Switzerland.cs" />
    <Compile Include="Taiwan.cs" />
    <Compile Include="TARGET.cs" />
    <Compile Include="TemperatureExponential.cs" />
    <Compile Include="Thailand.cs" />
    <Compile Include="THBCurrency.cs" />
    <Compile Include="THBFIX.cs" />
    <Compile Include="Thirty360.cs" />
    <Compile Include="Tibor.cs" />
    <Compile Include="TimeBasket.cs" />
    <Compile Include="TimeGrid.cs" />
    <Compile Include="TimeUnit.cs" />
    <Compile Include="TrapezoidIntegralDefault.cs" />
    <Compile Include="TrapezoidIntegralMidPoint.cs" />
    <Compile Include="TreeCallableFixedRateBondEngine.cs" />
    <Compile Include="TreeCapFloorEngine.cs" />
    <Compile Include="TreeSwaptionEngine.cs" />
    <Compile Include="TridiagonalOperator.cs" />
    <Compile Include="TRLCurrency.cs" />
    <Compile Include="TRLibor.cs" />
    <Compile Include="TRYCurrency.cs" />
    <Compile Include="TTDCurrency.cs" />
    <Compile Include="Turkey.cs" />
    <Compile Include="TWDCurrency.cs" />
    <Compile Include="Ukraine.cs" />
    <Compile Include="UKRPI.cs" />
    <Compile Include="UnaryFunction.cs" />
    <Compile Include="UnaryFunctionDelegate.cs" />
    <Compile Include="UniformLowDiscrepancySequenceGenerator.cs" />
    <Compile Include="UniformRandomGenerator.cs" />
    <Compile Include="UniformRandomSequenceGenerator.cs" />
    <Compile Include="UnitedKingdom.cs" />
    <Compile Include="UnitedStates.cs" />
    <Compile Include="UnsignedIntVector.cs" />
    <Compile Include="UpfrontCdsHelper.cs" />
    <Compile Include="UpRounding.cs" />
    <Compile Include="USCPI.cs" />
    <Compile Include="USDCurrency.cs" />
    <Compile Include="USDLibor.cs" />
    <Compile Include="UsdLiborSwapIsdaFixAm.cs" />
    <Compile Include="UsdLiborSwapIsdaFixPm.cs" />
    <Compile Include="VanillaForwardPayoff.cs" />
    <Compile Include="VanillaOption.cs" />
    <Compile Include="VanillaSwap.cs" />
    <Compile Include="VanillaSwingOption.cs" />
    <Compile Include="VannaVolgaBarrierEngine.cs" />
    <Compile Include="VannaVolgaDoubleBarrierEngine.cs" />
    <Compile Include="VarianceGammaEngine.cs" />
    <Compile Include="VarianceGammaProcess.cs" />
    <Compile Include="Vasicek.cs" />
    <Compile Include="VEBCurrency.cs" />
    <Compile Include="VNDCurrency.cs" />
    <Compile Include="VolatilityType.cs" />
    <Compile Include="Weekday.cs" />
    <Compile Include="WeekendsOnly.cs" />
    <Compile Include="WulinYongDoubleBarrierEngine.cs" />
    <Compile Include="YearOnYearInflationSwap.cs" />
    <Compile Include="YearOnYearInflationSwapHelper.cs" />
    <Compile Include="YieldTermStructure.cs" />
    <Compile Include="YieldTermStructureHandle.cs" />
    <Compile Include="YoYHelper.cs" />
    <Compile Include="YoYHelperVector.cs" />
    <Compile Include="YoYInflationCap.cs" />
    <Compile Include="YoYInflationCapFloor.cs" />
    <Compile Include="YoYInflationCollar.cs" />
    <Compile Include="YoYInflationFloor.cs" />
    <Compile Include="YoYInflationIndex.cs" />
    <Compile Include="YoYInflationTermStructure.cs" />
    <Compile Include="YoYInflationTermStructureHandle.cs" />
    <Compile Include="YYEUHICP.cs" />
    <Compile Include="YYEUHICPXT.cs" />
    <Compile Include="YYFRHICP.cs" />
    <Compile Include="YYUKRPI.cs" />
    <Compile Include="YYUSCPI.cs" />
    <Compile Include="YYZACPI.cs" />
    <Compile Include="ZabrFullFd.cs" />
    <Compile Include="ZabrFullFdInterpolatedSmileSection.cs" />
    <Compile Include="ZabrFullFdSmileSection.cs" />
    <Compile Include="ZabrLocalVolatility.cs" />
    <Compile Include="ZabrLocalVolatilityInterpolatedSmileSection.cs" />
    <Compile Include="ZabrLocalVolatilitySmileSection.cs" />
    <Compile Include="ZabrShortMaturityLognormal.cs" />
    <Compile Include="ZabrShortMaturityLognormalInterpolatedSmileSection.cs" />
    <Compile Include="ZabrShortMaturityLognormalSmileSection.cs" />
    <Compile Include="ZabrShortMaturityNormal.cs" />
    <Compile Include="ZabrShortMaturityNormalInterpolatedSmileSection.cs" />
    <Compile Include="ZabrShortMaturityNormalSmileSection.cs" />
    <Compile Include="ZACPI.cs" />
    <Compile Include="ZARCurrency.cs" />
    <Compile Include="ZeroCouponBond.cs" />
    <Compile Include="ZeroCouponInflationSwap.cs" />
    <Compile Include="ZeroCouponInflationSwapHelper.cs" />
    <Compile Include="ZeroCurve.cs" />
    <Compile Include="ZeroHelper.cs" />
    <Compile Include="ZeroHelperVector.cs" />
    <Compile Include="ZeroInflationIndex.cs" />
    <Compile Include="ZeroInflationTermStructure.cs" />
    <Compile Include="ZeroInflationTermStructureHandle.cs" />
    <Compile Include="ZeroSpreadedTermStructure.cs" />
    <Compile Include="ZeroYield.cs" />
    <Compile Include="Zibor.cs" />
    <Compile Include="_BlackCalibrationHelper.cs" />
    <Compile Include="_BlackVarianceSurface.cs" />
    <Compile Include="_BoundaryCondition.cs" />
    <Compile Include="_Callability.cs" />
    <Compile Include="_CPISwap.cs" />
    <Compile Include="_CreditDefaultSwap.cs" />
    <Compile Include="_DeltaVolQuote.cs" />
    <Compile Include="_Exercise.cs" />
    <Compile Include="_Gaussian1dFloatFloatSwaptionEngine.cs" />
    <Compile Include="_Gaussian1dNonstandardSwaptionEngine.cs" />
    <Compile Include="_Gaussian1dSwaptionEngine.cs" />
    <Compile Include="_IsdaCdsEngine.cs" />
    <Compile Include="_MarkovFunctional.cs" />
    <Compile Include="_NonstandardSwap.cs" />
    <Compile Include="_OvernightIndexedSwap.cs" />
    <Compile Include="_VanillaSwap.cs" />
    <Compile Include="_YearOnYearInflationSwap.cs" />
    <Compile Include="_ZeroCouponInflationSwap.cs" />
  </ItemGroup>
  <ItemGroup>
    <BootstrapperPackage Include="Microsoft.Net.Client.3.5">
      <Visible>False</Visible>
      <ProductName>.NET Framework 3.5 SP1 Client Profile</ProductName>
      <Install>false</Install>
    </BootstrapperPackage>
    <BootstrapperPackage Include="Microsoft.Net.Framework.3.5.SP1">
      <Visible>False</Visible>
      <ProductName>.NET Framework 3.5 SP1</ProductName>
      <Install>true</Install>
    </BootstrapperPackage>
    <BootstrapperPackage Include="Microsoft.Windows.Installer.3.1">
      <Visible>False</Visible>
      <ProductName>Windows Installer 3.1</ProductName>
      <Install>true</Install>
    </BootstrapperPackage>
  </ItemGroup>
  <Import Project="$(MSBuildBinPath)\Microsoft.CSharp.targets" />
  <PropertyGroup>
    <PreBuildEvent>
    </PreBuildEvent>
    <PostBuildEvent>
    </PostBuildEvent>
  </PropertyGroup>
</Project>
<|MERGE_RESOLUTION|>--- conflicted
+++ resolved
@@ -1,1102 +1,1099 @@
-<?xml version="1.0" encoding="utf-8"?>
-<Project DefaultTargets="Build" xmlns="http://schemas.microsoft.com/developer/msbuild/2003" ToolsVersion="4.0">
-  <Import Project="../QuantLib.props" />
-  <PropertyGroup>
-    <ProjectType>Local</ProjectType>
-    <ProductVersion>9.0.30729</ProductVersion>
-    <SchemaVersion>2.0</SchemaVersion>
-    <ProjectGuid>{928F98EE-7D50-457F-9304-A6818DCF1079}</ProjectGuid>
-    <Configuration Condition=" '$(Configuration)' == '' ">Debug</Configuration>
-    <Platform Condition=" '$(Platform)' == '' ">AnyCPU</Platform>
-    <ApplicationIcon>
-    </ApplicationIcon>
-    <AssemblyKeyContainerName>
-    </AssemblyKeyContainerName>
-    <AssemblyName>NQuantLib</AssemblyName>
-    <AssemblyOriginatorKeyFile>
-    </AssemblyOriginatorKeyFile>
-    <DefaultClientScript>JScript</DefaultClientScript>
-    <DefaultHTMLPageLayout>Grid</DefaultHTMLPageLayout>
-    <DefaultTargetSchema>IE50</DefaultTargetSchema>
-    <DelaySign>false</DelaySign>
-    <OutputType>Library</OutputType>
-    <RootNamespace>QuantLib</RootNamespace>
-    <RunPostBuildEvent>OnBuildSuccess</RunPostBuildEvent>
-    <StartupObject>
-    </StartupObject>
-    <FileUpgradeFlags>
-    </FileUpgradeFlags>
-    <UpgradeBackupLocation>
-    </UpgradeBackupLocation>
-    <OldToolsVersion>3.5</OldToolsVersion>
-    <TargetFrameworkVersion>v4.0</TargetFrameworkVersion>
-    <PublishUrl>publish\</PublishUrl>
-    <Install>true</Install>
-    <InstallFrom>Disk</InstallFrom>
-    <UpdateEnabled>false</UpdateEnabled>
-    <UpdateMode>Foreground</UpdateMode>
-    <UpdateInterval>7</UpdateInterval>
-    <UpdateIntervalUnits>Days</UpdateIntervalUnits>
-    <UpdatePeriodically>false</UpdatePeriodically>
-    <UpdateRequired>false</UpdateRequired>
-    <MapFileExtensions>true</MapFileExtensions>
-    <ApplicationRevision>0</ApplicationRevision>
-    <ApplicationVersion>1.0.0.%2a</ApplicationVersion>
-    <IsWebBootstrapper>false</IsWebBootstrapper>
-    <UseApplicationTrust>false</UseApplicationTrust>
-    <BootstrapperEnabled>true</BootstrapperEnabled>
-    <TargetFrameworkProfile />
-  </PropertyGroup>
-  <PropertyGroup Condition=" '$(Configuration)|$(Platform)' == 'Debug|AnyCPU' ">
-    <OutputPath>bin\$(qlCompilerTag)\$(Platform)\$(Configuration)\</OutputPath>
-    <AllowUnsafeBlocks>false</AllowUnsafeBlocks>
-    <BaseAddress>285212672</BaseAddress>
-    <CheckForOverflowUnderflow>false</CheckForOverflowUnderflow>
-    <ConfigurationOverrideFile>
-    </ConfigurationOverrideFile>
-    <DefineConstants>DEBUG;TRACE</DefineConstants>
-    <DocumentationFile>
-    </DocumentationFile>
-    <DebugSymbols>true</DebugSymbols>
-    <FileAlignment>4096</FileAlignment>
-    <NoStdLib>false</NoStdLib>
-    <NoWarn>
-    </NoWarn>
-    <Optimize>false</Optimize>
-    <RegisterForComInterop>false</RegisterForComInterop>
-    <RemoveIntegerChecks>false</RemoveIntegerChecks>
-    <TreatWarningsAsErrors>false</TreatWarningsAsErrors>
-    <WarningLevel>4</WarningLevel>
-    <DebugType>full</DebugType>
-    <ErrorReport>prompt</ErrorReport>
-    <CodeAnalysisRuleSet>AllRules.ruleset</CodeAnalysisRuleSet>
-    <PlatformTarget>x64</PlatformTarget>
-    <Prefer32Bit>false</Prefer32Bit>
-  </PropertyGroup>
-  <PropertyGroup Condition=" '$(Configuration)|$(Platform)' == 'Release|AnyCPU' ">
-    <OutputPath>bin\$(qlCompilerTag)\$(Platform)\$(Configuration)\</OutputPath>
-    <AllowUnsafeBlocks>false</AllowUnsafeBlocks>
-    <BaseAddress>285212672</BaseAddress>
-    <CheckForOverflowUnderflow>false</CheckForOverflowUnderflow>
-    <ConfigurationOverrideFile>
-    </ConfigurationOverrideFile>
-    <DefineConstants>TRACE</DefineConstants>
-    <DocumentationFile>
-    </DocumentationFile>
-    <DebugSymbols>false</DebugSymbols>
-    <FileAlignment>4096</FileAlignment>
-    <NoStdLib>false</NoStdLib>
-    <NoWarn>
-    </NoWarn>
-    <Optimize>true</Optimize>
-    <RegisterForComInterop>false</RegisterForComInterop>
-    <RemoveIntegerChecks>false</RemoveIntegerChecks>
-    <TreatWarningsAsErrors>false</TreatWarningsAsErrors>
-    <WarningLevel>4</WarningLevel>
-    <DebugType>none</DebugType>
-    <ErrorReport>prompt</ErrorReport>
-    <CodeAnalysisRuleSet>AllRules.ruleset</CodeAnalysisRuleSet>
-    <PlatformTarget>x64</PlatformTarget>
-    <Prefer32Bit>false</Prefer32Bit>
-  </PropertyGroup>
-  <PropertyGroup Condition="'$(Configuration)|$(Platform)' == 'Debug|Win32'">
-    <DebugSymbols>true</DebugSymbols>
-    <OutputPath>bin\$(qlCompilerTag)\$(Platform)\$(Configuration)\</OutputPath>
-    <DefineConstants>DEBUG;TRACE</DefineConstants>
-    <BaseAddress>285212672</BaseAddress>
-    <FileAlignment>4096</FileAlignment>
-    <DebugType>full</DebugType>
-    <PlatformTarget>x86</PlatformTarget>
-    <ErrorReport>prompt</ErrorReport>
-    <CodeAnalysisRuleSet>AllRules.ruleset</CodeAnalysisRuleSet>
-  </PropertyGroup>
-  <PropertyGroup Condition="'$(Configuration)|$(Platform)' == 'Release|Win32'">
-    <OutputPath>bin\$(qlCompilerTag)\$(Platform)\$(Configuration)\</OutputPath>
-    <DefineConstants>TRACE</DefineConstants>
-    <BaseAddress>285212672</BaseAddress>
-    <Optimize>true</Optimize>
-    <FileAlignment>4096</FileAlignment>
-    <PlatformTarget>x86</PlatformTarget>
-    <ErrorReport>prompt</ErrorReport>
-    <CodeAnalysisRuleSet>AllRules.ruleset</CodeAnalysisRuleSet>
-  </PropertyGroup>
-  <PropertyGroup Condition="'$(Configuration)|$(Platform)' == 'Debug|x64'">
-    <DebugSymbols>true</DebugSymbols>
-    <OutputPath>bin\$(qlCompilerTag)\$(Platform)\$(Configuration)\</OutputPath>
-    <DefineConstants>DEBUG;TRACE</DefineConstants>
-    <BaseAddress>285212672</BaseAddress>
-    <FileAlignment>4096</FileAlignment>
-    <DebugType>full</DebugType>
-    <PlatformTarget>x64</PlatformTarget>
-    <ErrorReport>prompt</ErrorReport>
-    <CodeAnalysisRuleSet>AllRules.ruleset</CodeAnalysisRuleSet>
-  </PropertyGroup>
-  <PropertyGroup Condition="'$(Configuration)|$(Platform)' == 'Release|x64'">
-    <OutputPath>bin\$(qlCompilerTag)\$(Platform)\$(Configuration)\</OutputPath>
-    <DefineConstants>TRACE</DefineConstants>
-    <BaseAddress>285212672</BaseAddress>
-    <Optimize>true</Optimize>
-    <FileAlignment>4096</FileAlignment>
-    <PlatformTarget>x64</PlatformTarget>
-    <ErrorReport>prompt</ErrorReport>
-    <CodeAnalysisRuleSet>AllRules.ruleset</CodeAnalysisRuleSet>
-  </PropertyGroup>
-  <ItemGroup>
-    <Reference Include="System">
-      <Name>System</Name>
-    </Reference>
-    <Reference Include="System.Data">
-      <Name>System.Data</Name>
-    </Reference>
-    <Reference Include="System.Xml">
-      <Name>System.XML</Name>
-    </Reference>
-  </ItemGroup>
-  <ItemGroup>
-    <Compile Include="Actual360.cs" />
-    <Compile Include="Actual365Fixed.cs" />
-    <Compile Include="ActualActual.cs" />
-    <Compile Include="AmericanExercise.cs" />
-    <Compile Include="AmortizingPayment.cs" />
-    <Compile Include="AmortizingFixedRateBond.cs" />
-    <Compile Include="AmortizingFloatingRateBond.cs" />
-    <Compile Include="AnalyticBarrierEngine.cs" />
-    <Compile Include="AnalyticBinaryBarrierEngine.cs" />
-    <Compile Include="AnalyticCapFloorEngine.cs" />
-    <Compile Include="AnalyticContinuousGeometricAveragePriceAsianEngine.cs" />
-    <Compile Include="AnalyticDigitalAmericanEngine.cs" />
-    <Compile Include="AnalyticDigitalAmericanKOEngine.cs" />
-    <Compile Include="AnalyticDiscreteGeometricAveragePriceAsianEngine.cs" />
-    <Compile Include="AnalyticDiscreteGeometricAverageStrikeAsianEngine.cs" />
-    <Compile Include="AnalyticDividendEuropeanEngine.cs" />
-    <Compile Include="AnalyticDoubleBarrierBinaryEngine.cs" />
-    <Compile Include="AnalyticDoubleBarrierEngine.cs" />
-    <Compile Include="AnalyticEuropeanEngine.cs" />
-    <Compile Include="AnalyticHaganPricer.cs" />
-    <Compile Include="AnalyticHestonEngine.cs" />
-    <Compile Include="AnalyticPTDHestonEngine.cs" />
-    <Compile Include="Aonia.cs" />
-    <Compile Include="Argentina.cs" />
-    <Compile Include="ARSCurrency.cs" />
-    <Compile Include="AssetOrNothingPayoff.cs" />
-    <Compile Include="AssetSwap.cs" />
-    <Compile Include="ASX.cs" />
-    <Compile Include="ATSCurrency.cs" />
-    <Compile Include="AUDCurrency.cs" />
-    <Compile Include="AUDLibor.cs" />
-    <Compile Include="Australia.cs" />
-    <Compile Include="Average.cs" />
-    <Compile Include="AverageBasketPayoff.cs" />
-    <Compile Include="BachelierCapFloorEngine.cs" />
-    <Compile Include="BachelierSwaptionEngine.cs" />
-    <Compile Include="BackwardFlat.cs" />
-    <Compile Include="BackwardFlatInterpolation.cs" />
-    <Compile Include="BackwardFlatZeroCurve.cs" />
-    <Compile Include="BaroneAdesiWhaleyEngine.cs" />
-    <Compile Include="Barrier.cs" />
-    <Compile Include="BarrierOption.cs" />
-    <Compile Include="BasketOption.cs" />
-    <Compile Include="BasketPayoff.cs" />
-    <Compile Include="BatesEngine.cs" />
-    <Compile Include="BatesModel.cs" />
-    <Compile Include="BatesProcess.cs" />
-    <Compile Include="Bbsw.cs" />
-    <Compile Include="Bbsw1M.cs" />
-    <Compile Include="Bbsw2M.cs" />
-    <Compile Include="Bbsw3M.cs" />
-    <Compile Include="Bbsw4M.cs" />
-    <Compile Include="Bbsw5M.cs" />
-    <Compile Include="Bbsw6M.cs" />
-    <Compile Include="BDTCurrency.cs" />
-    <Compile Include="BEFCurrency.cs" />
-    <Compile Include="BermudanExercise.cs" />
-    <Compile Include="BespokeCalendar.cs" />
-    <Compile Include="BFGS.cs" />
-    <Compile Include="BGLCurrency.cs" />
-    <Compile Include="Bibor.cs" />
-    <Compile Include="BiborSW.cs" />
-    <Compile Include="Bibor1M.cs" />
-    <Compile Include="Bibor2M.cs" />
-    <Compile Include="Bibor3M.cs" />
-    <Compile Include="Bibor6M.cs" />
-    <Compile Include="Bibor9M.cs" />
-    <Compile Include="Bibor1Y.cs" />
-    <Compile Include="BicubicSpline.cs" />
-    <Compile Include="BilinearInterpolation.cs" />
-    <Compile Include="BinomialBarrierEngine.cs" />
-    <Compile Include="BinomialConvertibleEngine.cs" />
-    <Compile Include="BinomialDistribution.cs" />
-    <Compile Include="BinomialDoubleBarrierEngine.cs" />
-    <Compile Include="BinomialVanillaEngine.cs" />
-    <Compile Include="Bisection.cs" />
-    <Compile Include="BivariateCumulativeNormalDistribution.cs" />
-    <Compile Include="BivariateCumulativeNormalDistributionDr78.cs" />
-    <Compile Include="BivariateCumulativeNormalDistributionWe04DP.cs" />
-    <Compile Include="BjerksundStenslandEngine.cs" />
-    <Compile Include="Bkbm.cs" />
-    <Compile Include="Bkbm1M.cs" />
-    <Compile Include="Bkbm2M.cs" />
-    <Compile Include="Bkbm3M.cs" />
-    <Compile Include="Bkbm4M.cs" />
-    <Compile Include="Bkbm5M.cs" />
-    <Compile Include="Bkbm6M.cs" />
-    <Compile Include="BlackCalculator.cs" />
-    <Compile Include="BlackCalibrationHelper.cs" />
-    <Compile Include="BlackCallableFixedRateBondEngine.cs" />
-    <Compile Include="BlackCapFloorEngine.cs" />
-    <Compile Include="BlackConstantVol.cs" />
-    <Compile Include="BlackDeltaCalculator.cs" />
-    <Compile Include="BlackIborCouponPricer.cs" />
-    <Compile Include="BlackKarasinski.cs" />
-    <Compile Include="BlackProcess.cs" />
-    <Compile Include="BlackScholesMertonProcess.cs" />
-    <Compile Include="BlackScholesProcess.cs" />
-    <Compile Include="BlackSwaptionEngine.cs" />
-    <Compile Include="BlackVarianceCurve.cs" />
-    <Compile Include="BlackVarianceSurface.cs" />
-    <Compile Include="BlackVolTermStructure.cs" />
-    <Compile Include="BlackVolTermStructureHandle.cs" />
-    <Compile Include="Bond.cs" />
-    <Compile Include="BondFunctions.cs" />
-    <Compile Include="BondHelper.cs" />
-    <Compile Include="BoolVector.cs" />
-    <Compile Include="BoundaryCondition.cs" />
-    <Compile Include="BoundaryConstraint.cs" />
-    <Compile Include="BoxMullerKnuthGaussianRng.cs" />
-    <Compile Include="BoxMullerLecuyerGaussianRng.cs" />
-    <Compile Include="BoxMullerMersenneTwisterGaussianRng.cs" />
-    <Compile Include="Brazil.cs" />
-    <Compile Include="Brent.cs" />
-    <Compile Include="BRLCurrency.cs" />
-    <Compile Include="BrownianBridge.cs" />
-    <Compile Include="Business252.cs" />
-    <Compile Include="BusinessDayConvention.cs" />
-    <Compile Include="BYRCurrency.cs" />
-    <Compile Include="CADCurrency.cs" />
-    <Compile Include="CADLibor.cs" />
-    <Compile Include="Calendar.cs" />
-    <Compile Include="CalibratedModel.cs" />
-    <Compile Include="CalibratedModelHandle.cs" />
-    <Compile Include="CalibrationHelperBase.cs" />
-    <Compile Include="CalibrationHelperVector.cs" />
-    <Compile Include="Callability.cs" />
-    <Compile Include="CallabilityPrice.cs" />
-    <Compile Include="CallabilitySchedule.cs" />
-    <Compile Include="CallableFixedRateBond.cs" />
-    <Compile Include="Canada.cs" />
-    <Compile Include="Cap.cs" />
-    <Compile Include="CapFloor.cs" />
-    <Compile Include="CapFloorTermVolatilityStructure.cs" />
-    <Compile Include="CapFloorTermVolatilityStructureHandle.cs" />
-    <Compile Include="CapFloorTermVolCurve.cs" />
-    <Compile Include="CapFloorTermVolSurface.cs" />
-    <Compile Include="CapHelper.cs" />
-    <Compile Include="CappedFlooredCmsCoupon.cs" />
-    <Compile Include="CappedFlooredCmsSpreadCoupon.cs" />
-    <Compile Include="CappedFlooredCoupon.cs" />
-    <Compile Include="CashFlow.cs" />
-    <Compile Include="CashFlows.cs" />
-    <Compile Include="CashOrNothingPayoff.cs" />
-    <Compile Include="Cdor.cs" />
-    <Compile Include="CeilingTruncation.cs" />
-    <Compile Include="CentralLimitKnuthGaussianRng.cs" />
-    <Compile Include="CentralLimitLecuyerGaussianRng.cs" />
-    <Compile Include="CentralLimitMersenneTwisterGaussianRng.cs" />
-    <Compile Include="CHFCurrency.cs" />
-    <Compile Include="CHFLibor.cs" />
-    <Compile Include="ChfLiborSwapIsdaFix.cs" />
-    <Compile Include="China.cs" />
-    <Compile Include="Claim.cs" />
-    <Compile Include="ClosestRounding.cs" />
-    <Compile Include="CLPCurrency.cs" />
-    <Compile Include="CmsCoupon.cs" />
-    <Compile Include="CmsCouponPricer.cs" />
-    <Compile Include="CmsRateBond.cs" />
-    <Compile Include="CmsSpreadCoupon.cs" />
-    <Compile Include="CmsSpreadCouponPricer.cs" />
-    <Compile Include="CNYCurrency.cs" />
-    <Compile Include="Collar.cs" />
-    <Compile Include="CompositeConstraint.cs" />
-    <Compile Include="CompositeInstrument.cs" />
-    <Compile Include="Compounding.cs" />
-    <Compile Include="ConjugateGradient.cs" />
-    <Compile Include="ConstantEstimator.cs" />
-    <Compile Include="ConstantOptionletVolatility.cs" />
-    <Compile Include="ConstantParameter.cs" />
-    <Compile Include="ConstantSwaptionVolatility.cs" />
-    <Compile Include="Constraint.cs" />
-    <Compile Include="ContinuousArithmeticAsianLevyEngine.cs" />
-    <Compile Include="ContinuousAveragingAsianOption.cs" />
-    <Compile Include="ConvertibleFixedCouponBond.cs" />
-    <Compile Include="ConvertibleFloatingRateBond.cs" />
-    <Compile Include="ConvertibleZeroCouponBond.cs" />
-    <Compile Include="COPCurrency.cs" />
-    <Compile Include="COSHestonEngine.cs" />
-    <Compile Include="CostFunctionDelegate.cs" />
-    <Compile Include="Coupon.cs" />
-    <Compile Include="CPI.cs" />
-    <Compile Include="CPIBond.cs" />
-    <Compile Include="CPISwap.cs" />
-    <Compile Include="CreditDefaultSwap.cs" />
-    <Compile Include="Cubic.cs" />
-    <Compile Include="CubicBSplinesFitting.cs" />
-    <Compile Include="CubicInterpolatedSmileSection.cs" />
-    <Compile Include="CubicNaturalSpline.cs" />
-    <Compile Include="CubicZeroCurve.cs" />
-    <Compile Include="CumulativeBinomialDistribution.cs" />
-    <Compile Include="CumulativeChiSquareDistribution.cs" />
-    <Compile Include="CumulativeGammaDistribution.cs" />
-    <Compile Include="CumulativeNormalDistribution.cs" />
-    <Compile Include="CumulativePoissonDistribution.cs" />
-    <Compile Include="CumulativeStudentDistribution.cs" />
-    <Compile Include="Currency.cs" />
-    <Compile Include="CustomRegion.cs" />
-    <Compile Include="CYPCurrency.cs" />
-    <Compile Include="CzechRepublic.cs" />
-    <Compile Include="CZKCurrency.cs" />
-    <Compile Include="Date.cs" />
-    <Compile Include="DatedOISRateHelper.cs" />
-    <Compile Include="DateGeneration.cs" />
-    <Compile Include="DateParser.cs" />
-    <Compile Include="DateVector.cs" />
-    <Compile Include="DayCounter.cs" />
-    <Compile Include="DefaultDensity.cs" />
-    <Compile Include="DefaultDensityCurve.cs" />
-    <Compile Include="DefaultLogCubic.cs" />
-    <Compile Include="DefaultProbabilityHelper.cs" />
-    <Compile Include="DefaultProbabilityHelperVector.cs" />
-    <Compile Include="DefaultProbabilityTermStructure.cs" />
-    <Compile Include="DefaultProbabilityTermStructureHandle.cs" />
-    <Compile Include="DeltaVolQuote.cs" />
-    <Compile Include="DeltaVolQuoteHandle.cs" />
-    <Compile Include="DEMCurrency.cs" />
-    <Compile Include="Denmark.cs" />
-    <Compile Include="DepositRateHelper.cs" />
-    <Compile Include="DifferentialEvolution.cs" />
-    <Compile Include="DirichletBC.cs" />
-    <Compile Include="Discount.cs" />
-    <Compile Include="DiscountCurve.cs" />
-    <Compile Include="DiscountingBondEngine.cs" />
-    <Compile Include="DiscountingSwapEngine.cs" />
-    <Compile Include="DiscreteAveragingAsianOption.cs" />
-    <Compile Include="Dividend.cs" />
-    <Compile Include="DividendSchedule.cs" />
-    <Compile Include="DividendVanillaOption.cs" />
-    <Compile Include="DKKCurrency.cs" />
-    <Compile Include="DKKLibor.cs" />
-    <Compile Include="DMinus.cs" />
-    <Compile Include="DotNetCostFunction.cs" />
-    <Compile Include="DoubleBarrier.cs" />
-    <Compile Include="DoubleBarrierOption.cs" />
-    <Compile Include="DoublePair.cs" />
-    <Compile Include="DoublePairVector.cs" />
-    <Compile Include="DoubleVector.cs" />
-    <Compile Include="DownRounding.cs" />
-    <Compile Include="DPlus.cs" />
-    <Compile Include="DPlusDMinus.cs" />
-    <Compile Include="Duration.cs" />
-    <Compile Include="DZero.cs" />
-    <Compile Include="EEKCurrency.cs" />
-    <Compile Include="EndCriteria.cs" />
-    <Compile Include="Eonia.cs" />
-    <Compile Include="ESPCurrency.cs" />
-    <Compile Include="EUHICP.cs" />
-    <Compile Include="EUHICPXT.cs" />
-    <Compile Include="EURCurrency.cs" />
-    <Compile Include="Euribor.cs" />
-    <Compile Include="Euribor10M.cs" />
-    <Compile Include="Euribor11M.cs" />
-    <Compile Include="Euribor1M.cs" />
-    <Compile Include="Euribor1Y.cs" />
-    <Compile Include="Euribor2M.cs" />
-    <Compile Include="Euribor2W.cs" />
-    <Compile Include="Euribor365.cs" />
-    <Compile Include="Euribor365_10M.cs" />
-    <Compile Include="Euribor365_11M.cs" />
-    <Compile Include="Euribor365_1M.cs" />
-    <Compile Include="Euribor365_1Y.cs" />
-    <Compile Include="Euribor365_2M.cs" />
-    <Compile Include="Euribor365_2W.cs" />
-    <Compile Include="Euribor365_3M.cs" />
-    <Compile Include="Euribor365_3W.cs" />
-    <Compile Include="Euribor365_4M.cs" />
-    <Compile Include="Euribor365_5M.cs" />
-    <Compile Include="Euribor365_6M.cs" />
-    <Compile Include="Euribor365_7M.cs" />
-    <Compile Include="Euribor365_8M.cs" />
-    <Compile Include="Euribor365_9M.cs" />
-    <Compile Include="Euribor365_SW.cs" />
-    <Compile Include="Euribor3M.cs" />
-    <Compile Include="Euribor3W.cs" />
-    <Compile Include="Euribor4M.cs" />
-    <Compile Include="Euribor5M.cs" />
-    <Compile Include="Euribor6M.cs" />
-    <Compile Include="Euribor7M.cs" />
-    <Compile Include="Euribor8M.cs" />
-    <Compile Include="Euribor9M.cs" />
-    <Compile Include="EuriborSW.cs" />
-    <Compile Include="EuriborSwapIfrFix.cs" />
-    <Compile Include="EuriborSwapIsdaFixA.cs" />
-    <Compile Include="EuriborSwapIsdaFixB.cs" />
-    <Compile Include="EURLibor.cs" />
-    <Compile Include="EURLibor10M.cs" />
-    <Compile Include="EURLibor11M.cs" />
-    <Compile Include="EURLibor1M.cs" />
-    <Compile Include="EURLibor1Y.cs" />
-    <Compile Include="EURLibor2M.cs" />
-    <Compile Include="EURLibor2W.cs" />
-    <Compile Include="EURLibor3M.cs" />
-    <Compile Include="EURLibor4M.cs" />
-    <Compile Include="EURLibor5M.cs" />
-    <Compile Include="EURLibor6M.cs" />
-    <Compile Include="EURLibor7M.cs" />
-    <Compile Include="EURLibor8M.cs" />
-    <Compile Include="EURLibor9M.cs" />
-    <Compile Include="EURLiborSW.cs" />
-    <Compile Include="EurLiborSwapIfrFix.cs" />
-    <Compile Include="EurLiborSwapIsdaFixA.cs" />
-    <Compile Include="EurLiborSwapIsdaFixB.cs" />
-    <Compile Include="EuropeanExercise.cs" />
-    <Compile Include="EuropeanOption.cs" />
-    <Compile Include="EverestOption.cs" />
-    <Compile Include="ExchangeRate.cs" />
-    <Compile Include="ExchangeRateManager.cs" />
-    <Compile Include="Exercise.cs" />
-    <Compile Include="ExponentialSplinesFitting.cs" />
-<<<<<<< HEAD
-    <Compile Include="FaceValueAccrualClaim.cs" />
-    <Compile Include="FaceValueClaim.cs" />
-=======
-    <Compile Include="ExtOUWithJumpsProcess.cs" />
-    <Compile Include="ExtendedOrnsteinUhlenbeckProcess.cs" />
->>>>>>> 60965476
-    <Compile Include="FalsePosition.cs" />
-    <Compile Include="FDAmericanEngine.cs" />
-    <Compile Include="FdBatesVanillaEngine.cs" />
-    <Compile Include="FDBermudanEngine.cs" />
-    <Compile Include="FdBlackScholesAsianEngine.cs" />
-    <Compile Include="FdBlackScholesBarrierEngine.cs" />
-    <Compile Include="FdBlackScholesVanillaEngine.cs" />
-    <Compile Include="FDDividendAmericanEngine.cs" />
-    <Compile Include="FDDividendEuropeanEngine.cs" />
-    <Compile Include="FDEuropeanEngine.cs" />
-    <Compile Include="FdG2SwaptionEngine.cs" />
-    <Compile Include="FdHullWhiteSwaptionEngine.cs" />
-    <Compile Include="FdmSchemeDesc.cs" />
-    <Compile Include="FDShoutEngine.cs" />
-    <Compile Include="FdSimpleBSSwingEngine.cs" />
-    <Compile Include="FdSimpleExtOUJumpSwingEngine.cs" />
-    <Compile Include="FedFunds.cs" />
-    <Compile Include="FFTVarianceGammaEngine.cs" />
-    <Compile Include="FIMCurrency.cs" />
-    <Compile Include="Finland.cs" />
-    <Compile Include="FittedBondDiscountCurve.cs" />
-    <Compile Include="FittingMethod.cs" />
-    <Compile Include="FixedDividend.cs" />
-    <Compile Include="FixedRateBond.cs" />
-    <Compile Include="FixedRateBondForward.cs" />
-    <Compile Include="FixedRateBondHelper.cs" />
-    <Compile Include="FixedRateCoupon.cs" />
-    <Compile Include="FlatForward.cs" />
-    <Compile Include="FlatHazardRate.cs" />
-    <Compile Include="FlatSmileSection.cs" />
-    <Compile Include="FloatingRateBond.cs" />
-    <Compile Include="FloatingRateCoupon.cs" />
-    <Compile Include="FloatingRateCouponPricer.cs" />
-    <Compile Include="FloatFloatSwap.cs" />
-    <Compile Include="FloatFloatSwaption.cs" />
-    <Compile Include="Floor.cs" />
-    <Compile Include="FloorTruncation.cs" />
-    <Compile Include="Forward.cs" />
-    <Compile Include="ForwardCurve.cs" />
-    <Compile Include="ForwardEuropeanEngine.cs" />
-    <Compile Include="ForwardFlat.cs" />
-    <Compile Include="ForwardFlatInterpolation.cs" />
-    <Compile Include="ForwardFlatZeroCurve.cs" />
-    <Compile Include="ForwardRate.cs" />
-    <Compile Include="ForwardRateAgreement.cs" />
-    <Compile Include="ForwardSpreadedTermStructure.cs" />
-    <Compile Include="ForwardVanillaOption.cs" />
-    <Compile Include="FractionalDividend.cs" />
-    <Compile Include="FraRateHelper.cs" />
-    <Compile Include="Frequency.cs" />
-    <Compile Include="FRFCurrency.cs" />
-    <Compile Include="FRHICP.cs" />
-    <Compile Include="FritschButlandCubic.cs" />
-    <Compile Include="FritschButlandLogCubic.cs" />
-    <Compile Include="Futures.cs" />
-    <Compile Include="FuturesRateHelper.cs" />
-    <Compile Include="FxSwapRateHelper.cs" />
-    <Compile Include="G2.cs" />
-    <Compile Include="G2SwaptionEngine.cs" />
-    <Compile Include="GammaFunction.cs" />
-    <Compile Include="GapPayoff.cs" />
-    <Compile Include="GarmanKlassSigma1.cs" />
-    <Compile Include="GarmanKlassSigma3.cs" />
-    <Compile Include="GarmanKlassSigma4.cs" />
-    <Compile Include="GarmanKlassSigma5.cs" />
-    <Compile Include="GarmanKlassSigma6.cs" />
-    <Compile Include="GarmanKohlagenProcess.cs" />
-    <Compile Include="GaussChebyshev2ndIntegration.cs" />
-    <Compile Include="GaussChebyshevIntegration.cs" />
-    <Compile Include="GaussGegenbauerIntegration.cs" />
-    <Compile Include="GaussHermiteIntegration.cs" />
-    <Compile Include="GaussHyperbolicIntegration.cs" />
-    <Compile Include="Gaussian1dFloatFloatSwaptionEngine.cs" />
-    <Compile Include="Gaussian1dJamshidianSwaptionEngine.cs" />
-    <Compile Include="Gaussian1dModel.cs" />
-    <Compile Include="Gaussian1dNonstandardSwaptionEngine.cs" />
-    <Compile Include="Gaussian1dSwaptionEngine.cs" />
-    <Compile Include="GaussianLowDiscrepancySequenceGenerator.cs" />
-    <Compile Include="GaussianMultiPathGenerator.cs" />
-    <Compile Include="GaussianPathGenerator.cs" />
-    <Compile Include="GaussianRandomGenerator.cs" />
-    <Compile Include="GaussianRandomSequenceGenerator.cs" />
-    <Compile Include="GaussianSimulatedAnnealing.cs" />
-    <Compile Include="GaussianSobolPathGenerator.cs" />
-    <Compile Include="GaussJacobiIntegration.cs" />
-    <Compile Include="GaussKronrodAdaptive.cs" />
-    <Compile Include="GaussKronrodNonAdaptive.cs" />
-    <Compile Include="GaussLaguerreIntegration.cs" />
-    <Compile Include="GaussLegendreIntegration.cs" />
-    <Compile Include="GaussLobattoIntegral.cs" />
-    <Compile Include="GBPCurrency.cs" />
-    <Compile Include="GBPLibor.cs" />
-    <Compile Include="GbpLiborSwapIsdaFix.cs" />
-    <Compile Include="GeneralizedBlackScholesProcess.cs" />
-    <Compile Include="GeometricBrownianMotionProcess.cs" />
-    <Compile Include="Germany.cs" />
-    <Compile Include="GFunctionFactory.cs" />
-    <Compile Include="GRDCurrency.cs" />
-    <Compile Include="Gsr.cs" />
-    <Compile Include="GsrProcess.cs" />
-    <Compile Include="HaltonRsg.cs" />
-    <Compile Include="HazardRate.cs" />
-    <Compile Include="HazardRateCurve.cs" />
-    <Compile Include="HestonModel.cs" />
-    <Compile Include="HestonModelHelper.cs" />
-    <Compile Include="HestonProcess.cs" />
-    <Compile Include="HimalayaOption.cs" />
-    <Compile Include="HKDCurrency.cs" />
-    <Compile Include="HongKong.cs" />
-    <Compile Include="HUFCurrency.cs" />
-    <Compile Include="HullWhite.cs" />
-    <Compile Include="HullWhiteForwardProcess.cs" />
-    <Compile Include="HullWhiteProcess.cs" />
-    <Compile Include="Hungary.cs" />
-    <Compile Include="IborCoupon.cs" />
-    <Compile Include="IborCouponPricer.cs" />
-    <Compile Include="IborIndex.cs" />
-    <Compile Include="Iceland.cs" />
-    <Compile Include="IDRCurrency.cs" />
-    <Compile Include="IEPCurrency.cs" />
-    <Compile Include="ILSCurrency.cs" />
-    <Compile Include="IMM.cs" />
-    <Compile Include="ImpliedTermStructure.cs" />
-    <Compile Include="IncrementalStatistics.cs" />
-    <Compile Include="Index.cs" />
-    <Compile Include="IndexManager.cs" />
-    <Compile Include="India.cs" />
-    <Compile Include="Indonesia.cs" />
-    <Compile Include="InflationIndex.cs" />
-    <Compile Include="INRCurrency.cs" />
-    <Compile Include="Instrument.cs" />
-    <Compile Include="InstrumentVector.cs" />
-    <Compile Include="IntegralCdsEngine.cs" />
-    <Compile Include="IntegralEngine.cs" />
-    <Compile Include="InterestRate.cs" />
-    <Compile Include="InterestRateIndex.cs" />
-    <Compile Include="InterestRateVector.cs" />
-    <Compile Include="IntervalPrice.cs" />
-    <Compile Include="IntervalPriceTimeSeries.cs" />
-    <Compile Include="IntervalPriceVector.cs" />
-    <Compile Include="IntVector.cs" />
-    <Compile Include="InvCumulativeHaltonGaussianRsg.cs" />
-    <Compile Include="InvCumulativeKnuthGaussianRng.cs" />
-    <Compile Include="InvCumulativeKnuthGaussianRsg.cs" />
-    <Compile Include="InvCumulativeLecuyerGaussianRng.cs" />
-    <Compile Include="InvCumulativeLecuyerGaussianRsg.cs" />
-    <Compile Include="InvCumulativeMersenneTwisterGaussianRng.cs" />
-    <Compile Include="InvCumulativeMersenneTwisterGaussianRsg.cs" />
-    <Compile Include="InvCumulativeSobolGaussianRsg.cs" />
-    <Compile Include="InverseCumulativeNormal.cs" />
-    <Compile Include="InverseCumulativePoisson.cs" />
-    <Compile Include="InverseCumulativeStudent.cs" />
-    <Compile Include="InverseNonCentralCumulativeChiSquareDistribution.cs" />
-    <Compile Include="IQDCurrency.cs" />
-    <Compile Include="IRRCurrency.cs" />
-    <Compile Include="IsdaCdsEngine.cs" />
-    <Compile Include="ISKCurrency.cs" />
-    <Compile Include="Israel.cs" />
-    <Compile Include="Italy.cs" />
-    <Compile Include="ITLCurrency.cs" />
-    <Compile Include="JamshidianSwaptionEngine.cs" />
-    <Compile Include="Japan.cs" />
-    <Compile Include="Jibar.cs" />
-    <Compile Include="JointCalendar.cs" />
-    <Compile Include="JointCalendarRule.cs" />
-    <Compile Include="JPYCurrency.cs" />
-    <Compile Include="JPYLibor.cs" />
-    <Compile Include="JpyLiborSwapIsdaFixAm.cs" />
-    <Compile Include="JpyLiborSwapIsdaFixPm.cs" />
-    <Compile Include="KahaleSmileSection.cs" />
-    <Compile Include="KlugeExtOUProcess.cs" />
-    <Compile Include="KnuthUniformRng.cs" />
-    <Compile Include="KnuthUniformRsg.cs" />
-    <Compile Include="KrugerCubic.cs" />
-    <Compile Include="KrugerLogCubic.cs" />
-    <Compile Include="KRWCurrency.cs" />
-    <Compile Include="KWDCurrency.cs" />
-    <Compile Include="LecuyerUniformRng.cs" />
-    <Compile Include="LecuyerUniformRsg.cs" />
-    <Compile Include="Leg.cs" />
-    <Compile Include="LevenbergMarquardt.cs" />
-    <Compile Include="LexicographicalView.cs" />
-    <Compile Include="Libor.cs" />
-    <Compile Include="Linear.cs" />
-    <Compile Include="LinearInterpolatedSmileSection.cs" />
-    <Compile Include="LinearInterpolation.cs" />
-    <Compile Include="LinearTsrPricer.cs" />
-    <Compile Include="LocalConstantVol.cs" />
-    <Compile Include="LocalVolSurface.cs" />
-    <Compile Include="LocalVolTermStructure.cs" />
-    <Compile Include="LocalVolTermStructureHandle.cs" />
-    <Compile Include="LogCubicNaturalSpline.cs" />
-    <Compile Include="LogCubicZeroCurve.cs" />
-    <Compile Include="LogLinear.cs" />
-    <Compile Include="LogLinearInterpolation.cs" />
-    <Compile Include="LogLinearZeroCurve.cs" />
-    <Compile Include="LognormalCmsSpreadPricer.cs" />
-    <Compile Include="LogNormalSimulatedAnnealing.cs" />
-    <Compile Include="LogParabolic.cs" />
-    <Compile Include="LsmBasisSystem.cs" />
-    <Compile Include="LTLCurrency.cs" />
-    <Compile Include="LUFCurrency.cs" />
-    <Compile Include="LVLCurrency.cs" />
-    <Compile Include="MakeSchedule.cs" />
-    <Compile Include="MakeVanillaSwap.cs" />
-    <Compile Include="MarkovFunctional.cs" />
-    <Compile Include="MarkovFunctionalSettings.cs" />
-    <Compile Include="Matrix.cs" />
-    <Compile Include="MaxBasketPayoff.cs" />
-    <Compile Include="MCAmericanBasketEngine.cs" />
-    <Compile Include="MCAmericanEngine.cs" />
-    <Compile Include="MCBarrierEngine.cs" />
-    <Compile Include="MCDiscreteArithmeticAPEngine.cs" />
-    <Compile Include="MCDiscreteArithmeticASEngine.cs" />
-    <Compile Include="MCDiscreteGeometricAPEngine.cs" />
-    <Compile Include="MCEuropeanBasketEngine.cs" />
-    <Compile Include="MCEuropeanEngine.cs" />
-    <Compile Include="MCEverestEngine.cs" />
-    <Compile Include="MCHimalayaEngine.cs" />
-    <Compile Include="MersenneTwisterUniformRng.cs" />
-    <Compile Include="MersenneTwisterUniformRsg.cs" />
-    <Compile Include="Merton76Process.cs" />
-    <Compile Include="Mexico.cs" />
-    <Compile Include="MidPointCdsEngine.cs" />
-    <Compile Include="MinBasketPayoff.cs" />
-    <Compile Include="MirrorGaussianSimulatedAnnealing.cs" />
-    <Compile Include="Money.cs" />
-    <Compile Include="MonotonicCubic.cs" />
-    <Compile Include="MonotonicCubicInterpolatedSmileSection.cs" />
-    <Compile Include="MonotonicCubicNaturalSpline.cs" />
-    <Compile Include="MonotonicCubicZeroCurve.cs" />
-    <Compile Include="MonotonicLogCubic.cs" />
-    <Compile Include="MonotonicLogCubicNaturalSpline.cs" />
-    <Compile Include="MonotonicLogParabolic.cs" />
-    <Compile Include="MonotonicParabolic.cs" />
-    <Compile Include="Month.cs" />
-    <Compile Include="MoroInvCumulativeHaltonGaussianRsg.cs" />
-    <Compile Include="MoroInvCumulativeKnuthGaussianRng.cs" />
-    <Compile Include="MoroInvCumulativeKnuthGaussianRsg.cs" />
-    <Compile Include="MoroInvCumulativeLecuyerGaussianRng.cs" />
-    <Compile Include="MoroInvCumulativeLecuyerGaussianRsg.cs" />
-    <Compile Include="MoroInvCumulativeMersenneTwisterGaussianRng.cs" />
-    <Compile Include="MoroInvCumulativeMersenneTwisterGaussianRsg.cs" />
-    <Compile Include="MoroInvCumulativeSobolGaussianRsg.cs" />
-    <Compile Include="MoroInverseCumulativeNormal.cs" />
-    <Compile Include="MTLCurrency.cs" />
-    <Compile Include="MultiAssetOption.cs" />
-    <Compile Include="MultiPath.cs" />
-    <Compile Include="MultipleIncrementalStatistics.cs" />
-    <Compile Include="MultipleStatistics.cs" />
-    <Compile Include="MultiplicativePriceSeasonalityPtr.cs" />
-    <Compile Include="MXNCurrency.cs" />
-    <Compile Include="MYRCurrency.cs" />
-    <Compile Include="NelsonSiegelFitting.cs" />
-    <Compile Include="NeumannBC.cs" />
-    <Compile Include="NewZealand.cs" />
-    <Compile Include="NLGCurrency.cs" />
-    <Compile Include="NoArbSabrInterpolatedSmileSection.cs" />
-    <Compile Include="NoArbSabrSmileSection.cs" />
-    <Compile Include="NoConstraint.cs" />
-    <Compile Include="NodePair.cs" />
-    <Compile Include="NodeVector.cs" />
-    <Compile Include="NOKCurrency.cs" />
-    <Compile Include="NonCentralCumulativeChiSquareDistribution.cs" />
-    <Compile Include="NonhomogeneousBoundaryConstraint.cs" />
-    <Compile Include="NonstandardSwap.cs" />
-    <Compile Include="NonstandardSwaption.cs" />
-    <Compile Include="NormalDistribution.cs" />
-    <Compile Include="Norway.cs" />
-    <Compile Include="NPRCurrency.cs" />
-    <Compile Include="NQuantLibc.cs" />
-    <Compile Include="NQuantLibcPINVOKE.cs" />
-    <Compile Include="NullCalendar.cs" />
-    <Compile Include="NullParameter.cs" />
-    <Compile Include="NumericHaganPricer.cs" />
-    <Compile Include="NZDCurrency.cs" />
-    <Compile Include="NZDLibor.cs" />
-    <Compile Include="Nzocr.cs" />
-    <Compile Include="Observable.cs" />
-    <Compile Include="OISRateHelper.cs" />
-    <Compile Include="OneDayCounter.cs" />
-    <Compile Include="OptimizationMethod.cs" />
-    <Compile Include="Optimizer.cs" />
-    <Compile Include="Option.cs" />
-    <Compile Include="OptionletStripper1.cs" />
-    <Compile Include="OptionletVolatilityStructure.cs" />
-    <Compile Include="OptionletVolatilityStructureHandle.cs" />
-    <Compile Include="OvernightIndex.cs" />
-    <Compile Include="OvernightIndexedSwap.cs" />
-    <Compile Include="Parabolic.cs" />
-    <Compile Include="Parameter.cs" />
-    <Compile Include="ParkinsonSigma.cs" />
-    <Compile Include="Path.cs" />
-    <Compile Include="Payoff.cs" />
-    <Compile Include="PEHCurrency.cs" />
-    <Compile Include="PEICurrency.cs" />
-    <Compile Include="PENCurrency.cs" />
-    <Compile Include="PercentageStrikePayoff.cs" />
-    <Compile Include="Period.cs" />
-    <Compile Include="PeriodParser.cs" />
-    <Compile Include="PeriodVector.cs" />
-    <Compile Include="PiecewiseConstantParameter.cs" />
-    <Compile Include="PiecewiseCubicZero.cs" />
-    <Compile Include="PiecewiseFlatForward.cs" />
-    <Compile Include="PiecewiseFlatHazardRate.cs" />
-    <Compile Include="PiecewiseLinearForward.cs" />
-    <Compile Include="PiecewiseLinearZero.cs" />
-    <Compile Include="PiecewiseLogLinearDiscount.cs" />
-    <Compile Include="PiecewiseLogCubicDiscount.cs" />
-    <Compile Include="PiecewiseTimeDependentHestonModel.cs" />
-    <Compile Include="PiecewiseYoYInflation.cs" />
-    <Compile Include="PiecewiseZeroInflation.cs" />
-    <Compile Include="Pillar.cs" />
-    <Compile Include="PKRCurrency.cs" />
-    <Compile Include="PlainVanillaPayoff.cs" />
-    <Compile Include="PLNCurrency.cs" />
-    <Compile Include="PoissonDistribution.cs" />
-    <Compile Include="Poland.cs" />
-    <Compile Include="Position.cs" />
-    <Compile Include="PositiveConstraint.cs" />
-    <Compile Include="PricingEngine.cs" />
-    <Compile Include="ProbabilityBoltzmannDownhill.cs" />
-    <Compile Include="Protection.cs" />
-    <Compile Include="PTECurrency.cs" />
-    <Compile Include="QlArray.cs" />
-    <Compile Include="QuantoDoubleBarrierOption.cs" />
-    <Compile Include="QuantoEuropeanEngine.cs" />
-    <Compile Include="QuantoForwardEuropeanEngine.cs" />
-    <Compile Include="QuantoForwardVanillaOption.cs" />
-    <Compile Include="QuantoVanillaOption.cs" />
-    <Compile Include="Quote.cs" />
-    <Compile Include="QuoteHandle.cs" />
-    <Compile Include="QuoteHandleVector.cs" />
-    <Compile Include="QuoteHandleVectorVector.cs" />
-    <Compile Include="QuoteVector.cs" />
-    <Compile Include="QuoteVectorVector.cs" />
-    <Compile Include="RateHelper.cs" />
-    <Compile Include="RateHelperVector.cs" />
-    <Compile Include="RealTimeSeries.cs" />
-    <Compile Include="ReannealingTrivial.cs" />
-    <Compile Include="RebatedExercise.cs" />
-    <Compile Include="Redemption.cs" />
-    <Compile Include="Region.cs" />
-    <Compile Include="RelinkableBlackVolTermStructureHandle.cs" />
-    <Compile Include="RelinkableCalibratedModelHandle.cs" />
-    <Compile Include="RelinkableCapFloorTermVolatilityStructureHandle.cs" />
-    <Compile Include="RelinkableDefaultProbabilityTermStructureHandle.cs" />
-    <Compile Include="RelinkableDeltaVolQuoteHandle.cs" />
-    <Compile Include="RelinkableLocalVolTermStructureHandle.cs" />
-    <Compile Include="RelinkableOptionletVolatilityStructureHandle.cs" />
-    <Compile Include="RelinkableQuoteHandle.cs" />
-    <Compile Include="RelinkableQuoteHandleVector.cs" />
-    <Compile Include="RelinkableQuoteHandleVectorVector.cs" />
-    <Compile Include="RelinkableShortRateModelHandle.cs" />
-    <Compile Include="RelinkableSwaptionVolatilityStructureHandle.cs" />
-    <Compile Include="RelinkableYieldTermStructureHandle.cs" />
-    <Compile Include="RelinkableYoYInflationTermStructureHandle.cs" />
-    <Compile Include="RelinkableZeroInflationTermStructureHandle.cs" />
-    <Compile Include="Ridder.cs" />
-    <Compile Include="RiskStatistics.cs" />
-    <Compile Include="ROLCurrency.cs" />
-    <Compile Include="Romania.cs" />
-    <Compile Include="RONCurrency.cs" />
-    <Compile Include="Rounding.cs" />
-    <Compile Include="RUBCurrency.cs" />
-    <Compile Include="Russia.cs" />
-    <Compile Include="SabrSmileSection.cs" />
-    <Compile Include="SalvagingAlgorithm.cs" />
-    <Compile Include="SampleArray.cs" />
-    <Compile Include="SampledCurve.cs" />
-    <Compile Include="SampleMultiPath.cs" />
-    <Compile Include="SampleNumber.cs" />
-    <Compile Include="SamplePath.cs" />
-    <Compile Include="SampleRealVector.cs" />
-    <Compile Include="SamplerGaussian.cs" />
-    <Compile Include="SamplerLogNormal.cs" />
-    <Compile Include="SamplerMirrorGaussian.cs" />
-    <Compile Include="SARCurrency.cs" />
-    <Compile Include="SaudiArabia.cs" />
-    <Compile Include="Schedule.cs" />
-    <Compile Include="Seasonality.cs" />
-    <Compile Include="Secant.cs" />
-    <Compile Include="SegmentIntegral.cs" />
-    <Compile Include="SEKCurrency.cs" />
-    <Compile Include="SEKLibor.cs" />
-    <Compile Include="SequenceStatistics.cs" />
-    <Compile Include="Settings.cs" />
-    <Compile Include="Settlement.cs" />
-    <Compile Include="SGDCurrency.cs" />
-    <Compile Include="ShortRateModel.cs" />
-    <Compile Include="ShortRateModelHandle.cs" />
-    <Compile Include="SimpleCashFlow.cs" />
-    <Compile Include="SimpleDayCounter.cs" />
-    <Compile Include="SimplePolynomialFitting.cs" />
-    <Compile Include="SimpleQuote.cs" />
-    <Compile Include="Simplex.cs" />
-    <Compile Include="SimpsonIntegral.cs" />
-    <Compile Include="Singapore.cs" />
-    <Compile Include="SITCurrency.cs" />
-    <Compile Include="SKKCurrency.cs" />
-    <Compile Include="Slovakia.cs" />
-    <Compile Include="SmileSection.cs" />
-    <Compile Include="SobolBrownianBridgeRsg.cs" />
-    <Compile Include="SobolRsg.cs" />
-    <Compile Include="SoftCallability.cs" />
-    <Compile Include="Sonia.cs" />
-    <Compile Include="SouthAfrica.cs" />
-    <Compile Include="SouthKorea.cs" />
-    <Compile Include="SplineCubic.cs" />
-    <Compile Include="SplineCubicInterpolatedSmileSection.cs" />
-    <Compile Include="SpreadCdsHelper.cs" />
-    <Compile Include="SpreadedBackwardFlatZeroInterpolatedTermStructure.cs" />
-    <Compile Include="SpreadedLinearZeroInterpolatedTermStructure.cs" />
-    <Compile Include="Statistics.cs" />
-    <Compile Include="SteepestDescent.cs" />
-    <Compile Include="StochasticProcess.cs" />
-    <Compile Include="StochasticProcess1D.cs" />
-    <Compile Include="StochasticProcessArray.cs" />
-    <Compile Include="StochasticProcessVector.cs" />
-    <Compile Include="Stock.cs" />
-    <Compile Include="StrippedOptionletAdapter.cs" />
-    <Compile Include="StrippedOptionletBase.cs" />
-    <Compile Include="StrVector.cs" />
-    <Compile Include="StudentDistribution.cs" />
-    <Compile Include="StulzEngine.cs" />
-    <Compile Include="SuperSharePayoff.cs" />
-    <Compile Include="SurvivalProbabilityCurve.cs" />
-    <Compile Include="SVD.cs" />
-    <Compile Include="SvenssonFitting.cs" />
-    <Compile Include="Swap.cs" />
-    <Compile Include="SwapIndex.cs" />
-    <Compile Include="SwapRateHelper.cs" />
-    <Compile Include="SwapSpreadIndex.cs" />
-    <Compile Include="Swaption.cs" />
-    <Compile Include="SwaptionHelper.cs" />
-    <Compile Include="SwaptionVolatilityMatrix.cs" />
-    <Compile Include="SwaptionVolatilityStructure.cs" />
-    <Compile Include="SwaptionVolatilityStructureHandle.cs" />
-    <Compile Include="SwaptionVolCube1.cs" />
-    <Compile Include="SwaptionVolCube2.cs" />
-    <Compile Include="Sweden.cs" />
-    <Compile Include="SWIGTYPE_p_BlackVolTermStructure.cs" />
-    <Compile Include="SWIGTYPE_p_boost__optionalT_bool_t.cs" />
-    <Compile Include="SWIGTYPE_p_boost__optionalT_VolatilityType_t.cs" />
-    <Compile Include="SWIGTYPE_p_boost__shared_ptrT_EndCriteria_t.cs" />
-    <Compile Include="SWIGTYPE_p_boost__shared_ptrT_IborIndex_t.cs" />
-    <Compile Include="SWIGTYPE_p_boost__shared_ptrT_OptimizationMethod_t.cs" />
-    <Compile Include="SWIGTYPE_p_boost__shared_ptrT_SwapIndex_t.cs" />
-    <Compile Include="SWIGTYPE_p_CalibratedModel.cs" />
-    <Compile Include="SWIGTYPE_p_CalibrationHelperBase.cs" />
-    <Compile Include="SWIGTYPE_p_CapFloorTermVolatilityStructure.cs" />
-    <Compile Include="SWIGTYPE_p_CashFlow.cs" />
-    <Compile Include="SWIGTYPE_p_Claim.cs" />
-    <Compile Include="SWIGTYPE_p_DefaultProbabilityHelper.cs" />
-    <Compile Include="SWIGTYPE_p_DefaultProbabilityTermStructure.cs" />
-    <Compile Include="SWIGTYPE_p_DisposableT_Array_t.cs" />
-    <Compile Include="SWIGTYPE_p_Dividend.cs" />
-    <Compile Include="SWIGTYPE_p_EndCriteria__Type.cs" />
-    <Compile Include="SWIGTYPE_p_FloatingRateCouponPricer.cs" />
-    <Compile Include="SWIGTYPE_p_Gaussian1dModel.cs" />
-    <Compile Include="SWIGTYPE_p_Index.cs" />
-    <Compile Include="SWIGTYPE_p_InflationTermStructure.cs" />
-    <Compile Include="SWIGTYPE_p_Instrument.cs" />
-    <Compile Include="SWIGTYPE_p_LinearTsrPricer__Settings.cs" />
-    <Compile Include="SWIGTYPE_p_LocalVolTermStructure.cs" />
-    <Compile Include="SWIGTYPE_p_Observable.cs" />
-    <Compile Include="SWIGTYPE_p_OptionletVolatilityStructure.cs" />
-    <Compile Include="SWIGTYPE_p_Payoff.cs" />
-    <Compile Include="SWIGTYPE_p_PricingEngine.cs" />
-    <Compile Include="SWIGTYPE_p_Quote.cs" />
-    <Compile Include="SWIGTYPE_p_RateHelper.cs" />
-    <Compile Include="SWIGTYPE_p_Seasonality.cs" />
-    <Compile Include="SWIGTYPE_p_ShortRateModel.cs" />
-    <Compile Include="SWIGTYPE_p_SmileSection.cs" />
-    <Compile Include="SWIGTYPE_p_std__size_t.cs" />
-    <Compile Include="SWIGTYPE_p_std__vectorT_std__vectorT_double_t_t.cs" />
-    <Compile Include="SWIGTYPE_p_StochasticProcess.cs" />
-    <Compile Include="SWIGTYPE_p_StrippedOptionletBase.cs" />
-    <Compile Include="SWIGTYPE_p_SwaptionVolatilityStructure.cs" />
-    <Compile Include="SWIGTYPE_p_YieldTermStructure.cs" />
-    <Compile Include="SWIGTYPE_p_YoYHelper.cs" />
-    <Compile Include="SWIGTYPE_p_YoYInflationTermStructure.cs" />
-    <Compile Include="SWIGTYPE_p_ZeroHelper.cs" />
-    <Compile Include="SWIGTYPE_p_ZeroInflationTermStructure.cs" />
-    <Compile Include="SwingExercise.cs" />
-    <Compile Include="Switzerland.cs" />
-    <Compile Include="Taiwan.cs" />
-    <Compile Include="TARGET.cs" />
-    <Compile Include="TemperatureExponential.cs" />
-    <Compile Include="Thailand.cs" />
-    <Compile Include="THBCurrency.cs" />
-    <Compile Include="THBFIX.cs" />
-    <Compile Include="Thirty360.cs" />
-    <Compile Include="Tibor.cs" />
-    <Compile Include="TimeBasket.cs" />
-    <Compile Include="TimeGrid.cs" />
-    <Compile Include="TimeUnit.cs" />
-    <Compile Include="TrapezoidIntegralDefault.cs" />
-    <Compile Include="TrapezoidIntegralMidPoint.cs" />
-    <Compile Include="TreeCallableFixedRateBondEngine.cs" />
-    <Compile Include="TreeCapFloorEngine.cs" />
-    <Compile Include="TreeSwaptionEngine.cs" />
-    <Compile Include="TridiagonalOperator.cs" />
-    <Compile Include="TRLCurrency.cs" />
-    <Compile Include="TRLibor.cs" />
-    <Compile Include="TRYCurrency.cs" />
-    <Compile Include="TTDCurrency.cs" />
-    <Compile Include="Turkey.cs" />
-    <Compile Include="TWDCurrency.cs" />
-    <Compile Include="Ukraine.cs" />
-    <Compile Include="UKRPI.cs" />
-    <Compile Include="UnaryFunction.cs" />
-    <Compile Include="UnaryFunctionDelegate.cs" />
-    <Compile Include="UniformLowDiscrepancySequenceGenerator.cs" />
-    <Compile Include="UniformRandomGenerator.cs" />
-    <Compile Include="UniformRandomSequenceGenerator.cs" />
-    <Compile Include="UnitedKingdom.cs" />
-    <Compile Include="UnitedStates.cs" />
-    <Compile Include="UnsignedIntVector.cs" />
-    <Compile Include="UpfrontCdsHelper.cs" />
-    <Compile Include="UpRounding.cs" />
-    <Compile Include="USCPI.cs" />
-    <Compile Include="USDCurrency.cs" />
-    <Compile Include="USDLibor.cs" />
-    <Compile Include="UsdLiborSwapIsdaFixAm.cs" />
-    <Compile Include="UsdLiborSwapIsdaFixPm.cs" />
-    <Compile Include="VanillaForwardPayoff.cs" />
-    <Compile Include="VanillaOption.cs" />
-    <Compile Include="VanillaSwap.cs" />
-    <Compile Include="VanillaSwingOption.cs" />
-    <Compile Include="VannaVolgaBarrierEngine.cs" />
-    <Compile Include="VannaVolgaDoubleBarrierEngine.cs" />
-    <Compile Include="VarianceGammaEngine.cs" />
-    <Compile Include="VarianceGammaProcess.cs" />
-    <Compile Include="Vasicek.cs" />
-    <Compile Include="VEBCurrency.cs" />
-    <Compile Include="VNDCurrency.cs" />
-    <Compile Include="VolatilityType.cs" />
-    <Compile Include="Weekday.cs" />
-    <Compile Include="WeekendsOnly.cs" />
-    <Compile Include="WulinYongDoubleBarrierEngine.cs" />
-    <Compile Include="YearOnYearInflationSwap.cs" />
-    <Compile Include="YearOnYearInflationSwapHelper.cs" />
-    <Compile Include="YieldTermStructure.cs" />
-    <Compile Include="YieldTermStructureHandle.cs" />
-    <Compile Include="YoYHelper.cs" />
-    <Compile Include="YoYHelperVector.cs" />
-    <Compile Include="YoYInflationCap.cs" />
-    <Compile Include="YoYInflationCapFloor.cs" />
-    <Compile Include="YoYInflationCollar.cs" />
-    <Compile Include="YoYInflationFloor.cs" />
-    <Compile Include="YoYInflationIndex.cs" />
-    <Compile Include="YoYInflationTermStructure.cs" />
-    <Compile Include="YoYInflationTermStructureHandle.cs" />
-    <Compile Include="YYEUHICP.cs" />
-    <Compile Include="YYEUHICPXT.cs" />
-    <Compile Include="YYFRHICP.cs" />
-    <Compile Include="YYUKRPI.cs" />
-    <Compile Include="YYUSCPI.cs" />
-    <Compile Include="YYZACPI.cs" />
-    <Compile Include="ZabrFullFd.cs" />
-    <Compile Include="ZabrFullFdInterpolatedSmileSection.cs" />
-    <Compile Include="ZabrFullFdSmileSection.cs" />
-    <Compile Include="ZabrLocalVolatility.cs" />
-    <Compile Include="ZabrLocalVolatilityInterpolatedSmileSection.cs" />
-    <Compile Include="ZabrLocalVolatilitySmileSection.cs" />
-    <Compile Include="ZabrShortMaturityLognormal.cs" />
-    <Compile Include="ZabrShortMaturityLognormalInterpolatedSmileSection.cs" />
-    <Compile Include="ZabrShortMaturityLognormalSmileSection.cs" />
-    <Compile Include="ZabrShortMaturityNormal.cs" />
-    <Compile Include="ZabrShortMaturityNormalInterpolatedSmileSection.cs" />
-    <Compile Include="ZabrShortMaturityNormalSmileSection.cs" />
-    <Compile Include="ZACPI.cs" />
-    <Compile Include="ZARCurrency.cs" />
-    <Compile Include="ZeroCouponBond.cs" />
-    <Compile Include="ZeroCouponInflationSwap.cs" />
-    <Compile Include="ZeroCouponInflationSwapHelper.cs" />
-    <Compile Include="ZeroCurve.cs" />
-    <Compile Include="ZeroHelper.cs" />
-    <Compile Include="ZeroHelperVector.cs" />
-    <Compile Include="ZeroInflationIndex.cs" />
-    <Compile Include="ZeroInflationTermStructure.cs" />
-    <Compile Include="ZeroInflationTermStructureHandle.cs" />
-    <Compile Include="ZeroSpreadedTermStructure.cs" />
-    <Compile Include="ZeroYield.cs" />
-    <Compile Include="Zibor.cs" />
-    <Compile Include="_BlackCalibrationHelper.cs" />
-    <Compile Include="_BlackVarianceSurface.cs" />
-    <Compile Include="_BoundaryCondition.cs" />
-    <Compile Include="_Callability.cs" />
-    <Compile Include="_CPISwap.cs" />
-    <Compile Include="_CreditDefaultSwap.cs" />
-    <Compile Include="_DeltaVolQuote.cs" />
-    <Compile Include="_Exercise.cs" />
-    <Compile Include="_Gaussian1dFloatFloatSwaptionEngine.cs" />
-    <Compile Include="_Gaussian1dNonstandardSwaptionEngine.cs" />
-    <Compile Include="_Gaussian1dSwaptionEngine.cs" />
-    <Compile Include="_IsdaCdsEngine.cs" />
-    <Compile Include="_MarkovFunctional.cs" />
-    <Compile Include="_NonstandardSwap.cs" />
-    <Compile Include="_OvernightIndexedSwap.cs" />
-    <Compile Include="_VanillaSwap.cs" />
-    <Compile Include="_YearOnYearInflationSwap.cs" />
-    <Compile Include="_ZeroCouponInflationSwap.cs" />
-  </ItemGroup>
-  <ItemGroup>
-    <BootstrapperPackage Include="Microsoft.Net.Client.3.5">
-      <Visible>False</Visible>
-      <ProductName>.NET Framework 3.5 SP1 Client Profile</ProductName>
-      <Install>false</Install>
-    </BootstrapperPackage>
-    <BootstrapperPackage Include="Microsoft.Net.Framework.3.5.SP1">
-      <Visible>False</Visible>
-      <ProductName>.NET Framework 3.5 SP1</ProductName>
-      <Install>true</Install>
-    </BootstrapperPackage>
-    <BootstrapperPackage Include="Microsoft.Windows.Installer.3.1">
-      <Visible>False</Visible>
-      <ProductName>Windows Installer 3.1</ProductName>
-      <Install>true</Install>
-    </BootstrapperPackage>
-  </ItemGroup>
-  <Import Project="$(MSBuildBinPath)\Microsoft.CSharp.targets" />
-  <PropertyGroup>
-    <PreBuildEvent>
-    </PreBuildEvent>
-    <PostBuildEvent>
-    </PostBuildEvent>
-  </PropertyGroup>
-</Project>
+<?xml version="1.0" encoding="utf-8"?>
+<Project DefaultTargets="Build" xmlns="http://schemas.microsoft.com/developer/msbuild/2003" ToolsVersion="4.0">
+  <Import Project="../QuantLib.props" />
+  <PropertyGroup>
+    <ProjectType>Local</ProjectType>
+    <ProductVersion>9.0.30729</ProductVersion>
+    <SchemaVersion>2.0</SchemaVersion>
+    <ProjectGuid>{928F98EE-7D50-457F-9304-A6818DCF1079}</ProjectGuid>
+    <Configuration Condition=" '$(Configuration)' == '' ">Debug</Configuration>
+    <Platform Condition=" '$(Platform)' == '' ">AnyCPU</Platform>
+    <ApplicationIcon>
+    </ApplicationIcon>
+    <AssemblyKeyContainerName>
+    </AssemblyKeyContainerName>
+    <AssemblyName>NQuantLib</AssemblyName>
+    <AssemblyOriginatorKeyFile>
+    </AssemblyOriginatorKeyFile>
+    <DefaultClientScript>JScript</DefaultClientScript>
+    <DefaultHTMLPageLayout>Grid</DefaultHTMLPageLayout>
+    <DefaultTargetSchema>IE50</DefaultTargetSchema>
+    <DelaySign>false</DelaySign>
+    <OutputType>Library</OutputType>
+    <RootNamespace>QuantLib</RootNamespace>
+    <RunPostBuildEvent>OnBuildSuccess</RunPostBuildEvent>
+    <StartupObject>
+    </StartupObject>
+    <FileUpgradeFlags>
+    </FileUpgradeFlags>
+    <UpgradeBackupLocation>
+    </UpgradeBackupLocation>
+    <OldToolsVersion>3.5</OldToolsVersion>
+    <TargetFrameworkVersion>v4.0</TargetFrameworkVersion>
+    <PublishUrl>publish\</PublishUrl>
+    <Install>true</Install>
+    <InstallFrom>Disk</InstallFrom>
+    <UpdateEnabled>false</UpdateEnabled>
+    <UpdateMode>Foreground</UpdateMode>
+    <UpdateInterval>7</UpdateInterval>
+    <UpdateIntervalUnits>Days</UpdateIntervalUnits>
+    <UpdatePeriodically>false</UpdatePeriodically>
+    <UpdateRequired>false</UpdateRequired>
+    <MapFileExtensions>true</MapFileExtensions>
+    <ApplicationRevision>0</ApplicationRevision>
+    <ApplicationVersion>1.0.0.%2a</ApplicationVersion>
+    <IsWebBootstrapper>false</IsWebBootstrapper>
+    <UseApplicationTrust>false</UseApplicationTrust>
+    <BootstrapperEnabled>true</BootstrapperEnabled>
+    <TargetFrameworkProfile />
+  </PropertyGroup>
+  <PropertyGroup Condition=" '$(Configuration)|$(Platform)' == 'Debug|AnyCPU' ">
+    <OutputPath>bin\$(qlCompilerTag)\$(Platform)\$(Configuration)\</OutputPath>
+    <AllowUnsafeBlocks>false</AllowUnsafeBlocks>
+    <BaseAddress>285212672</BaseAddress>
+    <CheckForOverflowUnderflow>false</CheckForOverflowUnderflow>
+    <ConfigurationOverrideFile>
+    </ConfigurationOverrideFile>
+    <DefineConstants>DEBUG;TRACE</DefineConstants>
+    <DocumentationFile>
+    </DocumentationFile>
+    <DebugSymbols>true</DebugSymbols>
+    <FileAlignment>4096</FileAlignment>
+    <NoStdLib>false</NoStdLib>
+    <NoWarn>
+    </NoWarn>
+    <Optimize>false</Optimize>
+    <RegisterForComInterop>false</RegisterForComInterop>
+    <RemoveIntegerChecks>false</RemoveIntegerChecks>
+    <TreatWarningsAsErrors>false</TreatWarningsAsErrors>
+    <WarningLevel>4</WarningLevel>
+    <DebugType>full</DebugType>
+    <ErrorReport>prompt</ErrorReport>
+    <CodeAnalysisRuleSet>AllRules.ruleset</CodeAnalysisRuleSet>
+    <PlatformTarget>x64</PlatformTarget>
+    <Prefer32Bit>false</Prefer32Bit>
+  </PropertyGroup>
+  <PropertyGroup Condition=" '$(Configuration)|$(Platform)' == 'Release|AnyCPU' ">
+    <OutputPath>bin\$(qlCompilerTag)\$(Platform)\$(Configuration)\</OutputPath>
+    <AllowUnsafeBlocks>false</AllowUnsafeBlocks>
+    <BaseAddress>285212672</BaseAddress>
+    <CheckForOverflowUnderflow>false</CheckForOverflowUnderflow>
+    <ConfigurationOverrideFile>
+    </ConfigurationOverrideFile>
+    <DefineConstants>TRACE</DefineConstants>
+    <DocumentationFile>
+    </DocumentationFile>
+    <DebugSymbols>false</DebugSymbols>
+    <FileAlignment>4096</FileAlignment>
+    <NoStdLib>false</NoStdLib>
+    <NoWarn>
+    </NoWarn>
+    <Optimize>true</Optimize>
+    <RegisterForComInterop>false</RegisterForComInterop>
+    <RemoveIntegerChecks>false</RemoveIntegerChecks>
+    <TreatWarningsAsErrors>false</TreatWarningsAsErrors>
+    <WarningLevel>4</WarningLevel>
+    <DebugType>none</DebugType>
+    <ErrorReport>prompt</ErrorReport>
+    <CodeAnalysisRuleSet>AllRules.ruleset</CodeAnalysisRuleSet>
+    <PlatformTarget>x64</PlatformTarget>
+    <Prefer32Bit>false</Prefer32Bit>
+  </PropertyGroup>
+  <PropertyGroup Condition="'$(Configuration)|$(Platform)' == 'Debug|Win32'">
+    <DebugSymbols>true</DebugSymbols>
+    <OutputPath>bin\$(qlCompilerTag)\$(Platform)\$(Configuration)\</OutputPath>
+    <DefineConstants>DEBUG;TRACE</DefineConstants>
+    <BaseAddress>285212672</BaseAddress>
+    <FileAlignment>4096</FileAlignment>
+    <DebugType>full</DebugType>
+    <PlatformTarget>x86</PlatformTarget>
+    <ErrorReport>prompt</ErrorReport>
+    <CodeAnalysisRuleSet>AllRules.ruleset</CodeAnalysisRuleSet>
+  </PropertyGroup>
+  <PropertyGroup Condition="'$(Configuration)|$(Platform)' == 'Release|Win32'">
+    <OutputPath>bin\$(qlCompilerTag)\$(Platform)\$(Configuration)\</OutputPath>
+    <DefineConstants>TRACE</DefineConstants>
+    <BaseAddress>285212672</BaseAddress>
+    <Optimize>true</Optimize>
+    <FileAlignment>4096</FileAlignment>
+    <PlatformTarget>x86</PlatformTarget>
+    <ErrorReport>prompt</ErrorReport>
+    <CodeAnalysisRuleSet>AllRules.ruleset</CodeAnalysisRuleSet>
+  </PropertyGroup>
+  <PropertyGroup Condition="'$(Configuration)|$(Platform)' == 'Debug|x64'">
+    <DebugSymbols>true</DebugSymbols>
+    <OutputPath>bin\$(qlCompilerTag)\$(Platform)\$(Configuration)\</OutputPath>
+    <DefineConstants>DEBUG;TRACE</DefineConstants>
+    <BaseAddress>285212672</BaseAddress>
+    <FileAlignment>4096</FileAlignment>
+    <DebugType>full</DebugType>
+    <PlatformTarget>x64</PlatformTarget>
+    <ErrorReport>prompt</ErrorReport>
+    <CodeAnalysisRuleSet>AllRules.ruleset</CodeAnalysisRuleSet>
+  </PropertyGroup>
+  <PropertyGroup Condition="'$(Configuration)|$(Platform)' == 'Release|x64'">
+    <OutputPath>bin\$(qlCompilerTag)\$(Platform)\$(Configuration)\</OutputPath>
+    <DefineConstants>TRACE</DefineConstants>
+    <BaseAddress>285212672</BaseAddress>
+    <Optimize>true</Optimize>
+    <FileAlignment>4096</FileAlignment>
+    <PlatformTarget>x64</PlatformTarget>
+    <ErrorReport>prompt</ErrorReport>
+    <CodeAnalysisRuleSet>AllRules.ruleset</CodeAnalysisRuleSet>
+  </PropertyGroup>
+  <ItemGroup>
+    <Reference Include="System">
+      <Name>System</Name>
+    </Reference>
+    <Reference Include="System.Data">
+      <Name>System.Data</Name>
+    </Reference>
+    <Reference Include="System.Xml">
+      <Name>System.XML</Name>
+    </Reference>
+  </ItemGroup>
+  <ItemGroup>
+    <Compile Include="Actual360.cs" />
+    <Compile Include="Actual365Fixed.cs" />
+    <Compile Include="ActualActual.cs" />
+    <Compile Include="AmericanExercise.cs" />
+    <Compile Include="AmortizingPayment.cs" />
+    <Compile Include="AmortizingFixedRateBond.cs" />
+    <Compile Include="AmortizingFloatingRateBond.cs" />
+    <Compile Include="AnalyticBarrierEngine.cs" />
+    <Compile Include="AnalyticBinaryBarrierEngine.cs" />
+    <Compile Include="AnalyticCapFloorEngine.cs" />
+    <Compile Include="AnalyticContinuousGeometricAveragePriceAsianEngine.cs" />
+    <Compile Include="AnalyticDigitalAmericanEngine.cs" />
+    <Compile Include="AnalyticDigitalAmericanKOEngine.cs" />
+    <Compile Include="AnalyticDiscreteGeometricAveragePriceAsianEngine.cs" />
+    <Compile Include="AnalyticDiscreteGeometricAverageStrikeAsianEngine.cs" />
+    <Compile Include="AnalyticDividendEuropeanEngine.cs" />
+    <Compile Include="AnalyticDoubleBarrierBinaryEngine.cs" />
+    <Compile Include="AnalyticDoubleBarrierEngine.cs" />
+    <Compile Include="AnalyticEuropeanEngine.cs" />
+    <Compile Include="AnalyticHaganPricer.cs" />
+    <Compile Include="AnalyticHestonEngine.cs" />
+    <Compile Include="AnalyticPTDHestonEngine.cs" />
+    <Compile Include="Aonia.cs" />
+    <Compile Include="Argentina.cs" />
+    <Compile Include="ARSCurrency.cs" />
+    <Compile Include="AssetOrNothingPayoff.cs" />
+    <Compile Include="AssetSwap.cs" />
+    <Compile Include="ASX.cs" />
+    <Compile Include="ATSCurrency.cs" />
+    <Compile Include="AUDCurrency.cs" />
+    <Compile Include="AUDLibor.cs" />
+    <Compile Include="Australia.cs" />
+    <Compile Include="Average.cs" />
+    <Compile Include="AverageBasketPayoff.cs" />
+    <Compile Include="BachelierCapFloorEngine.cs" />
+    <Compile Include="BachelierSwaptionEngine.cs" />
+    <Compile Include="BackwardFlat.cs" />
+    <Compile Include="BackwardFlatInterpolation.cs" />
+    <Compile Include="BackwardFlatZeroCurve.cs" />
+    <Compile Include="BaroneAdesiWhaleyEngine.cs" />
+    <Compile Include="Barrier.cs" />
+    <Compile Include="BarrierOption.cs" />
+    <Compile Include="BasketOption.cs" />
+    <Compile Include="BasketPayoff.cs" />
+    <Compile Include="BatesEngine.cs" />
+    <Compile Include="BatesModel.cs" />
+    <Compile Include="BatesProcess.cs" />
+    <Compile Include="Bbsw.cs" />
+    <Compile Include="Bbsw1M.cs" />
+    <Compile Include="Bbsw2M.cs" />
+    <Compile Include="Bbsw3M.cs" />
+    <Compile Include="Bbsw4M.cs" />
+    <Compile Include="Bbsw5M.cs" />
+    <Compile Include="Bbsw6M.cs" />
+    <Compile Include="BDTCurrency.cs" />
+    <Compile Include="BEFCurrency.cs" />
+    <Compile Include="BermudanExercise.cs" />
+    <Compile Include="BespokeCalendar.cs" />
+    <Compile Include="BFGS.cs" />
+    <Compile Include="BGLCurrency.cs" />
+    <Compile Include="Bibor.cs" />
+    <Compile Include="BiborSW.cs" />
+    <Compile Include="Bibor1M.cs" />
+    <Compile Include="Bibor2M.cs" />
+    <Compile Include="Bibor3M.cs" />
+    <Compile Include="Bibor6M.cs" />
+    <Compile Include="Bibor9M.cs" />
+    <Compile Include="Bibor1Y.cs" />
+    <Compile Include="BicubicSpline.cs" />
+    <Compile Include="BilinearInterpolation.cs" />
+    <Compile Include="BinomialBarrierEngine.cs" />
+    <Compile Include="BinomialConvertibleEngine.cs" />
+    <Compile Include="BinomialDistribution.cs" />
+    <Compile Include="BinomialDoubleBarrierEngine.cs" />
+    <Compile Include="BinomialVanillaEngine.cs" />
+    <Compile Include="Bisection.cs" />
+    <Compile Include="BivariateCumulativeNormalDistribution.cs" />
+    <Compile Include="BivariateCumulativeNormalDistributionDr78.cs" />
+    <Compile Include="BivariateCumulativeNormalDistributionWe04DP.cs" />
+    <Compile Include="BjerksundStenslandEngine.cs" />
+    <Compile Include="Bkbm.cs" />
+    <Compile Include="Bkbm1M.cs" />
+    <Compile Include="Bkbm2M.cs" />
+    <Compile Include="Bkbm3M.cs" />
+    <Compile Include="Bkbm4M.cs" />
+    <Compile Include="Bkbm5M.cs" />
+    <Compile Include="Bkbm6M.cs" />
+    <Compile Include="BlackCalculator.cs" />
+    <Compile Include="BlackCalibrationHelper.cs" />
+    <Compile Include="BlackCallableFixedRateBondEngine.cs" />
+    <Compile Include="BlackCapFloorEngine.cs" />
+    <Compile Include="BlackConstantVol.cs" />
+    <Compile Include="BlackDeltaCalculator.cs" />
+    <Compile Include="BlackIborCouponPricer.cs" />
+    <Compile Include="BlackKarasinski.cs" />
+    <Compile Include="BlackProcess.cs" />
+    <Compile Include="BlackScholesMertonProcess.cs" />
+    <Compile Include="BlackScholesProcess.cs" />
+    <Compile Include="BlackSwaptionEngine.cs" />
+    <Compile Include="BlackVarianceCurve.cs" />
+    <Compile Include="BlackVarianceSurface.cs" />
+    <Compile Include="BlackVolTermStructure.cs" />
+    <Compile Include="BlackVolTermStructureHandle.cs" />
+    <Compile Include="Bond.cs" />
+    <Compile Include="BondFunctions.cs" />
+    <Compile Include="BondHelper.cs" />
+    <Compile Include="BoolVector.cs" />
+    <Compile Include="BoundaryCondition.cs" />
+    <Compile Include="BoundaryConstraint.cs" />
+    <Compile Include="BoxMullerKnuthGaussianRng.cs" />
+    <Compile Include="BoxMullerLecuyerGaussianRng.cs" />
+    <Compile Include="BoxMullerMersenneTwisterGaussianRng.cs" />
+    <Compile Include="Brazil.cs" />
+    <Compile Include="Brent.cs" />
+    <Compile Include="BRLCurrency.cs" />
+    <Compile Include="BrownianBridge.cs" />
+    <Compile Include="Business252.cs" />
+    <Compile Include="BusinessDayConvention.cs" />
+    <Compile Include="BYRCurrency.cs" />
+    <Compile Include="CADCurrency.cs" />
+    <Compile Include="CADLibor.cs" />
+    <Compile Include="Calendar.cs" />
+    <Compile Include="CalibratedModel.cs" />
+    <Compile Include="CalibratedModelHandle.cs" />
+    <Compile Include="CalibrationHelperBase.cs" />
+    <Compile Include="CalibrationHelperVector.cs" />
+    <Compile Include="Callability.cs" />
+    <Compile Include="CallabilityPrice.cs" />
+    <Compile Include="CallabilitySchedule.cs" />
+    <Compile Include="CallableFixedRateBond.cs" />
+    <Compile Include="Canada.cs" />
+    <Compile Include="Cap.cs" />
+    <Compile Include="CapFloor.cs" />
+    <Compile Include="CapFloorTermVolatilityStructure.cs" />
+    <Compile Include="CapFloorTermVolatilityStructureHandle.cs" />
+    <Compile Include="CapFloorTermVolCurve.cs" />
+    <Compile Include="CapFloorTermVolSurface.cs" />
+    <Compile Include="CapHelper.cs" />
+    <Compile Include="CappedFlooredCmsCoupon.cs" />
+    <Compile Include="CappedFlooredCmsSpreadCoupon.cs" />
+    <Compile Include="CappedFlooredCoupon.cs" />
+    <Compile Include="CashFlow.cs" />
+    <Compile Include="CashFlows.cs" />
+    <Compile Include="CashOrNothingPayoff.cs" />
+    <Compile Include="Cdor.cs" />
+    <Compile Include="CeilingTruncation.cs" />
+    <Compile Include="CentralLimitKnuthGaussianRng.cs" />
+    <Compile Include="CentralLimitLecuyerGaussianRng.cs" />
+    <Compile Include="CentralLimitMersenneTwisterGaussianRng.cs" />
+    <Compile Include="CHFCurrency.cs" />
+    <Compile Include="CHFLibor.cs" />
+    <Compile Include="ChfLiborSwapIsdaFix.cs" />
+    <Compile Include="China.cs" />
+    <Compile Include="Claim.cs" />
+    <Compile Include="ClosestRounding.cs" />
+    <Compile Include="CLPCurrency.cs" />
+    <Compile Include="CmsCoupon.cs" />
+    <Compile Include="CmsCouponPricer.cs" />
+    <Compile Include="CmsRateBond.cs" />
+    <Compile Include="CmsSpreadCoupon.cs" />
+    <Compile Include="CmsSpreadCouponPricer.cs" />
+    <Compile Include="CNYCurrency.cs" />
+    <Compile Include="Collar.cs" />
+    <Compile Include="CompositeConstraint.cs" />
+    <Compile Include="CompositeInstrument.cs" />
+    <Compile Include="Compounding.cs" />
+    <Compile Include="ConjugateGradient.cs" />
+    <Compile Include="ConstantEstimator.cs" />
+    <Compile Include="ConstantOptionletVolatility.cs" />
+    <Compile Include="ConstantParameter.cs" />
+    <Compile Include="ConstantSwaptionVolatility.cs" />
+    <Compile Include="Constraint.cs" />
+    <Compile Include="ContinuousArithmeticAsianLevyEngine.cs" />
+    <Compile Include="ContinuousAveragingAsianOption.cs" />
+    <Compile Include="ConvertibleFixedCouponBond.cs" />
+    <Compile Include="ConvertibleFloatingRateBond.cs" />
+    <Compile Include="ConvertibleZeroCouponBond.cs" />
+    <Compile Include="COPCurrency.cs" />
+    <Compile Include="COSHestonEngine.cs" />
+    <Compile Include="CostFunctionDelegate.cs" />
+    <Compile Include="Coupon.cs" />
+    <Compile Include="CPI.cs" />
+    <Compile Include="CPIBond.cs" />
+    <Compile Include="CPISwap.cs" />
+    <Compile Include="CreditDefaultSwap.cs" />
+    <Compile Include="Cubic.cs" />
+    <Compile Include="CubicBSplinesFitting.cs" />
+    <Compile Include="CubicInterpolatedSmileSection.cs" />
+    <Compile Include="CubicNaturalSpline.cs" />
+    <Compile Include="CubicZeroCurve.cs" />
+    <Compile Include="CumulativeBinomialDistribution.cs" />
+    <Compile Include="CumulativeChiSquareDistribution.cs" />
+    <Compile Include="CumulativeGammaDistribution.cs" />
+    <Compile Include="CumulativeNormalDistribution.cs" />
+    <Compile Include="CumulativePoissonDistribution.cs" />
+    <Compile Include="CumulativeStudentDistribution.cs" />
+    <Compile Include="Currency.cs" />
+    <Compile Include="CustomRegion.cs" />
+    <Compile Include="CYPCurrency.cs" />
+    <Compile Include="CzechRepublic.cs" />
+    <Compile Include="CZKCurrency.cs" />
+    <Compile Include="Date.cs" />
+    <Compile Include="DatedOISRateHelper.cs" />
+    <Compile Include="DateGeneration.cs" />
+    <Compile Include="DateParser.cs" />
+    <Compile Include="DateVector.cs" />
+    <Compile Include="DayCounter.cs" />
+    <Compile Include="DefaultDensity.cs" />
+    <Compile Include="DefaultDensityCurve.cs" />
+    <Compile Include="DefaultLogCubic.cs" />
+    <Compile Include="DefaultProbabilityHelper.cs" />
+    <Compile Include="DefaultProbabilityHelperVector.cs" />
+    <Compile Include="DefaultProbabilityTermStructure.cs" />
+    <Compile Include="DefaultProbabilityTermStructureHandle.cs" />
+    <Compile Include="DeltaVolQuote.cs" />
+    <Compile Include="DeltaVolQuoteHandle.cs" />
+    <Compile Include="DEMCurrency.cs" />
+    <Compile Include="Denmark.cs" />
+    <Compile Include="DepositRateHelper.cs" />
+    <Compile Include="DifferentialEvolution.cs" />
+    <Compile Include="DirichletBC.cs" />
+    <Compile Include="Discount.cs" />
+    <Compile Include="DiscountCurve.cs" />
+    <Compile Include="DiscountingBondEngine.cs" />
+    <Compile Include="DiscountingSwapEngine.cs" />
+    <Compile Include="DiscreteAveragingAsianOption.cs" />
+    <Compile Include="Dividend.cs" />
+    <Compile Include="DividendSchedule.cs" />
+    <Compile Include="DividendVanillaOption.cs" />
+    <Compile Include="DKKCurrency.cs" />
+    <Compile Include="DKKLibor.cs" />
+    <Compile Include="DMinus.cs" />
+    <Compile Include="DotNetCostFunction.cs" />
+    <Compile Include="DoubleBarrier.cs" />
+    <Compile Include="DoubleBarrierOption.cs" />
+    <Compile Include="DoublePair.cs" />
+    <Compile Include="DoublePairVector.cs" />
+    <Compile Include="DoubleVector.cs" />
+    <Compile Include="DownRounding.cs" />
+    <Compile Include="DPlus.cs" />
+    <Compile Include="DPlusDMinus.cs" />
+    <Compile Include="Duration.cs" />
+    <Compile Include="DZero.cs" />
+    <Compile Include="EEKCurrency.cs" />
+    <Compile Include="EndCriteria.cs" />
+    <Compile Include="Eonia.cs" />
+    <Compile Include="ESPCurrency.cs" />
+    <Compile Include="EUHICP.cs" />
+    <Compile Include="EUHICPXT.cs" />
+    <Compile Include="EURCurrency.cs" />
+    <Compile Include="Euribor.cs" />
+    <Compile Include="Euribor10M.cs" />
+    <Compile Include="Euribor11M.cs" />
+    <Compile Include="Euribor1M.cs" />
+    <Compile Include="Euribor1Y.cs" />
+    <Compile Include="Euribor2M.cs" />
+    <Compile Include="Euribor2W.cs" />
+    <Compile Include="Euribor365.cs" />
+    <Compile Include="Euribor365_10M.cs" />
+    <Compile Include="Euribor365_11M.cs" />
+    <Compile Include="Euribor365_1M.cs" />
+    <Compile Include="Euribor365_1Y.cs" />
+    <Compile Include="Euribor365_2M.cs" />
+    <Compile Include="Euribor365_2W.cs" />
+    <Compile Include="Euribor365_3M.cs" />
+    <Compile Include="Euribor365_3W.cs" />
+    <Compile Include="Euribor365_4M.cs" />
+    <Compile Include="Euribor365_5M.cs" />
+    <Compile Include="Euribor365_6M.cs" />
+    <Compile Include="Euribor365_7M.cs" />
+    <Compile Include="Euribor365_8M.cs" />
+    <Compile Include="Euribor365_9M.cs" />
+    <Compile Include="Euribor365_SW.cs" />
+    <Compile Include="Euribor3M.cs" />
+    <Compile Include="Euribor3W.cs" />
+    <Compile Include="Euribor4M.cs" />
+    <Compile Include="Euribor5M.cs" />
+    <Compile Include="Euribor6M.cs" />
+    <Compile Include="Euribor7M.cs" />
+    <Compile Include="Euribor8M.cs" />
+    <Compile Include="Euribor9M.cs" />
+    <Compile Include="EuriborSW.cs" />
+    <Compile Include="EuriborSwapIfrFix.cs" />
+    <Compile Include="EuriborSwapIsdaFixA.cs" />
+    <Compile Include="EuriborSwapIsdaFixB.cs" />
+    <Compile Include="EURLibor.cs" />
+    <Compile Include="EURLibor10M.cs" />
+    <Compile Include="EURLibor11M.cs" />
+    <Compile Include="EURLibor1M.cs" />
+    <Compile Include="EURLibor1Y.cs" />
+    <Compile Include="EURLibor2M.cs" />
+    <Compile Include="EURLibor2W.cs" />
+    <Compile Include="EURLibor3M.cs" />
+    <Compile Include="EURLibor4M.cs" />
+    <Compile Include="EURLibor5M.cs" />
+    <Compile Include="EURLibor6M.cs" />
+    <Compile Include="EURLibor7M.cs" />
+    <Compile Include="EURLibor8M.cs" />
+    <Compile Include="EURLibor9M.cs" />
+    <Compile Include="EURLiborSW.cs" />
+    <Compile Include="EurLiborSwapIfrFix.cs" />
+    <Compile Include="EurLiborSwapIsdaFixA.cs" />
+    <Compile Include="EurLiborSwapIsdaFixB.cs" />
+    <Compile Include="EuropeanExercise.cs" />
+    <Compile Include="EuropeanOption.cs" />
+    <Compile Include="EverestOption.cs" />
+    <Compile Include="ExchangeRate.cs" />
+    <Compile Include="ExchangeRateManager.cs" />
+    <Compile Include="Exercise.cs" />
+    <Compile Include="ExponentialSplinesFitting.cs" />
+    <Compile Include="ExtOUWithJumpsProcess.cs" />
+    <Compile Include="ExtendedOrnsteinUhlenbeckProcess.cs" />
+    <Compile Include="FaceValueAccrualClaim.cs" />
+    <Compile Include="FaceValueClaim.cs" />
+    <Compile Include="FalsePosition.cs" />
+    <Compile Include="FDAmericanEngine.cs" />
+    <Compile Include="FdBatesVanillaEngine.cs" />
+    <Compile Include="FDBermudanEngine.cs" />
+    <Compile Include="FdBlackScholesAsianEngine.cs" />
+    <Compile Include="FdBlackScholesBarrierEngine.cs" />
+    <Compile Include="FdBlackScholesVanillaEngine.cs" />
+    <Compile Include="FDDividendAmericanEngine.cs" />
+    <Compile Include="FDDividendEuropeanEngine.cs" />
+    <Compile Include="FDEuropeanEngine.cs" />
+    <Compile Include="FdG2SwaptionEngine.cs" />
+    <Compile Include="FdHullWhiteSwaptionEngine.cs" />
+    <Compile Include="FdmSchemeDesc.cs" />
+    <Compile Include="FDShoutEngine.cs" />
+    <Compile Include="FdSimpleBSSwingEngine.cs" />
+    <Compile Include="FdSimpleExtOUJumpSwingEngine.cs" />
+    <Compile Include="FedFunds.cs" />
+    <Compile Include="FFTVarianceGammaEngine.cs" />
+    <Compile Include="FIMCurrency.cs" />
+    <Compile Include="Finland.cs" />
+    <Compile Include="FittedBondDiscountCurve.cs" />
+    <Compile Include="FittingMethod.cs" />
+    <Compile Include="FixedDividend.cs" />
+    <Compile Include="FixedRateBond.cs" />
+    <Compile Include="FixedRateBondForward.cs" />
+    <Compile Include="FixedRateBondHelper.cs" />
+    <Compile Include="FixedRateCoupon.cs" />
+    <Compile Include="FlatForward.cs" />
+    <Compile Include="FlatHazardRate.cs" />
+    <Compile Include="FlatSmileSection.cs" />
+    <Compile Include="FloatingRateBond.cs" />
+    <Compile Include="FloatingRateCoupon.cs" />
+    <Compile Include="FloatingRateCouponPricer.cs" />
+    <Compile Include="FloatFloatSwap.cs" />
+    <Compile Include="FloatFloatSwaption.cs" />
+    <Compile Include="Floor.cs" />
+    <Compile Include="FloorTruncation.cs" />
+    <Compile Include="Forward.cs" />
+    <Compile Include="ForwardCurve.cs" />
+    <Compile Include="ForwardEuropeanEngine.cs" />
+    <Compile Include="ForwardFlat.cs" />
+    <Compile Include="ForwardFlatInterpolation.cs" />
+    <Compile Include="ForwardFlatZeroCurve.cs" />
+    <Compile Include="ForwardRate.cs" />
+    <Compile Include="ForwardRateAgreement.cs" />
+    <Compile Include="ForwardSpreadedTermStructure.cs" />
+    <Compile Include="ForwardVanillaOption.cs" />
+    <Compile Include="FractionalDividend.cs" />
+    <Compile Include="FraRateHelper.cs" />
+    <Compile Include="Frequency.cs" />
+    <Compile Include="FRFCurrency.cs" />
+    <Compile Include="FRHICP.cs" />
+    <Compile Include="FritschButlandCubic.cs" />
+    <Compile Include="FritschButlandLogCubic.cs" />
+    <Compile Include="Futures.cs" />
+    <Compile Include="FuturesRateHelper.cs" />
+    <Compile Include="FxSwapRateHelper.cs" />
+    <Compile Include="G2.cs" />
+    <Compile Include="G2SwaptionEngine.cs" />
+    <Compile Include="GammaFunction.cs" />
+    <Compile Include="GapPayoff.cs" />
+    <Compile Include="GarmanKlassSigma1.cs" />
+    <Compile Include="GarmanKlassSigma3.cs" />
+    <Compile Include="GarmanKlassSigma4.cs" />
+    <Compile Include="GarmanKlassSigma5.cs" />
+    <Compile Include="GarmanKlassSigma6.cs" />
+    <Compile Include="GarmanKohlagenProcess.cs" />
+    <Compile Include="GaussChebyshev2ndIntegration.cs" />
+    <Compile Include="GaussChebyshevIntegration.cs" />
+    <Compile Include="GaussGegenbauerIntegration.cs" />
+    <Compile Include="GaussHermiteIntegration.cs" />
+    <Compile Include="GaussHyperbolicIntegration.cs" />
+    <Compile Include="Gaussian1dFloatFloatSwaptionEngine.cs" />
+    <Compile Include="Gaussian1dJamshidianSwaptionEngine.cs" />
+    <Compile Include="Gaussian1dModel.cs" />
+    <Compile Include="Gaussian1dNonstandardSwaptionEngine.cs" />
+    <Compile Include="Gaussian1dSwaptionEngine.cs" />
+    <Compile Include="GaussianLowDiscrepancySequenceGenerator.cs" />
+    <Compile Include="GaussianMultiPathGenerator.cs" />
+    <Compile Include="GaussianPathGenerator.cs" />
+    <Compile Include="GaussianRandomGenerator.cs" />
+    <Compile Include="GaussianRandomSequenceGenerator.cs" />
+    <Compile Include="GaussianSimulatedAnnealing.cs" />
+    <Compile Include="GaussianSobolPathGenerator.cs" />
+    <Compile Include="GaussJacobiIntegration.cs" />
+    <Compile Include="GaussKronrodAdaptive.cs" />
+    <Compile Include="GaussKronrodNonAdaptive.cs" />
+    <Compile Include="GaussLaguerreIntegration.cs" />
+    <Compile Include="GaussLegendreIntegration.cs" />
+    <Compile Include="GaussLobattoIntegral.cs" />
+    <Compile Include="GBPCurrency.cs" />
+    <Compile Include="GBPLibor.cs" />
+    <Compile Include="GbpLiborSwapIsdaFix.cs" />
+    <Compile Include="GeneralizedBlackScholesProcess.cs" />
+    <Compile Include="GeometricBrownianMotionProcess.cs" />
+    <Compile Include="Germany.cs" />
+    <Compile Include="GFunctionFactory.cs" />
+    <Compile Include="GRDCurrency.cs" />
+    <Compile Include="Gsr.cs" />
+    <Compile Include="GsrProcess.cs" />
+    <Compile Include="HaltonRsg.cs" />
+    <Compile Include="HazardRate.cs" />
+    <Compile Include="HazardRateCurve.cs" />
+    <Compile Include="HestonModel.cs" />
+    <Compile Include="HestonModelHelper.cs" />
+    <Compile Include="HestonProcess.cs" />
+    <Compile Include="HimalayaOption.cs" />
+    <Compile Include="HKDCurrency.cs" />
+    <Compile Include="HongKong.cs" />
+    <Compile Include="HUFCurrency.cs" />
+    <Compile Include="HullWhite.cs" />
+    <Compile Include="HullWhiteForwardProcess.cs" />
+    <Compile Include="HullWhiteProcess.cs" />
+    <Compile Include="Hungary.cs" />
+    <Compile Include="IborCoupon.cs" />
+    <Compile Include="IborCouponPricer.cs" />
+    <Compile Include="IborIndex.cs" />
+    <Compile Include="Iceland.cs" />
+    <Compile Include="IDRCurrency.cs" />
+    <Compile Include="IEPCurrency.cs" />
+    <Compile Include="ILSCurrency.cs" />
+    <Compile Include="IMM.cs" />
+    <Compile Include="ImpliedTermStructure.cs" />
+    <Compile Include="IncrementalStatistics.cs" />
+    <Compile Include="Index.cs" />
+    <Compile Include="IndexManager.cs" />
+    <Compile Include="India.cs" />
+    <Compile Include="Indonesia.cs" />
+    <Compile Include="InflationIndex.cs" />
+    <Compile Include="INRCurrency.cs" />
+    <Compile Include="Instrument.cs" />
+    <Compile Include="InstrumentVector.cs" />
+    <Compile Include="IntegralCdsEngine.cs" />
+    <Compile Include="IntegralEngine.cs" />
+    <Compile Include="InterestRate.cs" />
+    <Compile Include="InterestRateIndex.cs" />
+    <Compile Include="InterestRateVector.cs" />
+    <Compile Include="IntervalPrice.cs" />
+    <Compile Include="IntervalPriceTimeSeries.cs" />
+    <Compile Include="IntervalPriceVector.cs" />
+    <Compile Include="IntVector.cs" />
+    <Compile Include="InvCumulativeHaltonGaussianRsg.cs" />
+    <Compile Include="InvCumulativeKnuthGaussianRng.cs" />
+    <Compile Include="InvCumulativeKnuthGaussianRsg.cs" />
+    <Compile Include="InvCumulativeLecuyerGaussianRng.cs" />
+    <Compile Include="InvCumulativeLecuyerGaussianRsg.cs" />
+    <Compile Include="InvCumulativeMersenneTwisterGaussianRng.cs" />
+    <Compile Include="InvCumulativeMersenneTwisterGaussianRsg.cs" />
+    <Compile Include="InvCumulativeSobolGaussianRsg.cs" />
+    <Compile Include="InverseCumulativeNormal.cs" />
+    <Compile Include="InverseCumulativePoisson.cs" />
+    <Compile Include="InverseCumulativeStudent.cs" />
+    <Compile Include="InverseNonCentralCumulativeChiSquareDistribution.cs" />
+    <Compile Include="IQDCurrency.cs" />
+    <Compile Include="IRRCurrency.cs" />
+    <Compile Include="IsdaCdsEngine.cs" />
+    <Compile Include="ISKCurrency.cs" />
+    <Compile Include="Israel.cs" />
+    <Compile Include="Italy.cs" />
+    <Compile Include="ITLCurrency.cs" />
+    <Compile Include="JamshidianSwaptionEngine.cs" />
+    <Compile Include="Japan.cs" />
+    <Compile Include="Jibar.cs" />
+    <Compile Include="JointCalendar.cs" />
+    <Compile Include="JointCalendarRule.cs" />
+    <Compile Include="JPYCurrency.cs" />
+    <Compile Include="JPYLibor.cs" />
+    <Compile Include="JpyLiborSwapIsdaFixAm.cs" />
+    <Compile Include="JpyLiborSwapIsdaFixPm.cs" />
+    <Compile Include="KahaleSmileSection.cs" />
+    <Compile Include="KlugeExtOUProcess.cs" />
+    <Compile Include="KnuthUniformRng.cs" />
+    <Compile Include="KnuthUniformRsg.cs" />
+    <Compile Include="KrugerCubic.cs" />
+    <Compile Include="KrugerLogCubic.cs" />
+    <Compile Include="KRWCurrency.cs" />
+    <Compile Include="KWDCurrency.cs" />
+    <Compile Include="LecuyerUniformRng.cs" />
+    <Compile Include="LecuyerUniformRsg.cs" />
+    <Compile Include="Leg.cs" />
+    <Compile Include="LevenbergMarquardt.cs" />
+    <Compile Include="LexicographicalView.cs" />
+    <Compile Include="Libor.cs" />
+    <Compile Include="Linear.cs" />
+    <Compile Include="LinearInterpolatedSmileSection.cs" />
+    <Compile Include="LinearInterpolation.cs" />
+    <Compile Include="LinearTsrPricer.cs" />
+    <Compile Include="LocalConstantVol.cs" />
+    <Compile Include="LocalVolSurface.cs" />
+    <Compile Include="LocalVolTermStructure.cs" />
+    <Compile Include="LocalVolTermStructureHandle.cs" />
+    <Compile Include="LogCubicNaturalSpline.cs" />
+    <Compile Include="LogCubicZeroCurve.cs" />
+    <Compile Include="LogLinear.cs" />
+    <Compile Include="LogLinearInterpolation.cs" />
+    <Compile Include="LogLinearZeroCurve.cs" />
+    <Compile Include="LognormalCmsSpreadPricer.cs" />
+    <Compile Include="LogNormalSimulatedAnnealing.cs" />
+    <Compile Include="LogParabolic.cs" />
+    <Compile Include="LsmBasisSystem.cs" />
+    <Compile Include="LTLCurrency.cs" />
+    <Compile Include="LUFCurrency.cs" />
+    <Compile Include="LVLCurrency.cs" />
+    <Compile Include="MakeSchedule.cs" />
+    <Compile Include="MakeVanillaSwap.cs" />
+    <Compile Include="MarkovFunctional.cs" />
+    <Compile Include="MarkovFunctionalSettings.cs" />
+    <Compile Include="Matrix.cs" />
+    <Compile Include="MaxBasketPayoff.cs" />
+    <Compile Include="MCAmericanBasketEngine.cs" />
+    <Compile Include="MCAmericanEngine.cs" />
+    <Compile Include="MCBarrierEngine.cs" />
+    <Compile Include="MCDiscreteArithmeticAPEngine.cs" />
+    <Compile Include="MCDiscreteArithmeticASEngine.cs" />
+    <Compile Include="MCDiscreteGeometricAPEngine.cs" />
+    <Compile Include="MCEuropeanBasketEngine.cs" />
+    <Compile Include="MCEuropeanEngine.cs" />
+    <Compile Include="MCEverestEngine.cs" />
+    <Compile Include="MCHimalayaEngine.cs" />
+    <Compile Include="MersenneTwisterUniformRng.cs" />
+    <Compile Include="MersenneTwisterUniformRsg.cs" />
+    <Compile Include="Merton76Process.cs" />
+    <Compile Include="Mexico.cs" />
+    <Compile Include="MidPointCdsEngine.cs" />
+    <Compile Include="MinBasketPayoff.cs" />
+    <Compile Include="MirrorGaussianSimulatedAnnealing.cs" />
+    <Compile Include="Money.cs" />
+    <Compile Include="MonotonicCubic.cs" />
+    <Compile Include="MonotonicCubicInterpolatedSmileSection.cs" />
+    <Compile Include="MonotonicCubicNaturalSpline.cs" />
+    <Compile Include="MonotonicCubicZeroCurve.cs" />
+    <Compile Include="MonotonicLogCubic.cs" />
+    <Compile Include="MonotonicLogCubicNaturalSpline.cs" />
+    <Compile Include="MonotonicLogParabolic.cs" />
+    <Compile Include="MonotonicParabolic.cs" />
+    <Compile Include="Month.cs" />
+    <Compile Include="MoroInvCumulativeHaltonGaussianRsg.cs" />
+    <Compile Include="MoroInvCumulativeKnuthGaussianRng.cs" />
+    <Compile Include="MoroInvCumulativeKnuthGaussianRsg.cs" />
+    <Compile Include="MoroInvCumulativeLecuyerGaussianRng.cs" />
+    <Compile Include="MoroInvCumulativeLecuyerGaussianRsg.cs" />
+    <Compile Include="MoroInvCumulativeMersenneTwisterGaussianRng.cs" />
+    <Compile Include="MoroInvCumulativeMersenneTwisterGaussianRsg.cs" />
+    <Compile Include="MoroInvCumulativeSobolGaussianRsg.cs" />
+    <Compile Include="MoroInverseCumulativeNormal.cs" />
+    <Compile Include="MTLCurrency.cs" />
+    <Compile Include="MultiAssetOption.cs" />
+    <Compile Include="MultiPath.cs" />
+    <Compile Include="MultipleIncrementalStatistics.cs" />
+    <Compile Include="MultipleStatistics.cs" />
+    <Compile Include="MultiplicativePriceSeasonalityPtr.cs" />
+    <Compile Include="MXNCurrency.cs" />
+    <Compile Include="MYRCurrency.cs" />
+    <Compile Include="NelsonSiegelFitting.cs" />
+    <Compile Include="NeumannBC.cs" />
+    <Compile Include="NewZealand.cs" />
+    <Compile Include="NLGCurrency.cs" />
+    <Compile Include="NoArbSabrInterpolatedSmileSection.cs" />
+    <Compile Include="NoArbSabrSmileSection.cs" />
+    <Compile Include="NoConstraint.cs" />
+    <Compile Include="NodePair.cs" />
+    <Compile Include="NodeVector.cs" />
+    <Compile Include="NOKCurrency.cs" />
+    <Compile Include="NonCentralCumulativeChiSquareDistribution.cs" />
+    <Compile Include="NonhomogeneousBoundaryConstraint.cs" />
+    <Compile Include="NonstandardSwap.cs" />
+    <Compile Include="NonstandardSwaption.cs" />
+    <Compile Include="NormalDistribution.cs" />
+    <Compile Include="Norway.cs" />
+    <Compile Include="NPRCurrency.cs" />
+    <Compile Include="NQuantLibc.cs" />
+    <Compile Include="NQuantLibcPINVOKE.cs" />
+    <Compile Include="NullCalendar.cs" />
+    <Compile Include="NullParameter.cs" />
+    <Compile Include="NumericHaganPricer.cs" />
+    <Compile Include="NZDCurrency.cs" />
+    <Compile Include="NZDLibor.cs" />
+    <Compile Include="Nzocr.cs" />
+    <Compile Include="Observable.cs" />
+    <Compile Include="OISRateHelper.cs" />
+    <Compile Include="OneDayCounter.cs" />
+    <Compile Include="OptimizationMethod.cs" />
+    <Compile Include="Optimizer.cs" />
+    <Compile Include="Option.cs" />
+    <Compile Include="OptionletStripper1.cs" />
+    <Compile Include="OptionletVolatilityStructure.cs" />
+    <Compile Include="OptionletVolatilityStructureHandle.cs" />
+    <Compile Include="OvernightIndex.cs" />
+    <Compile Include="OvernightIndexedSwap.cs" />
+    <Compile Include="Parabolic.cs" />
+    <Compile Include="Parameter.cs" />
+    <Compile Include="ParkinsonSigma.cs" />
+    <Compile Include="Path.cs" />
+    <Compile Include="Payoff.cs" />
+    <Compile Include="PEHCurrency.cs" />
+    <Compile Include="PEICurrency.cs" />
+    <Compile Include="PENCurrency.cs" />
+    <Compile Include="PercentageStrikePayoff.cs" />
+    <Compile Include="Period.cs" />
+    <Compile Include="PeriodParser.cs" />
+    <Compile Include="PeriodVector.cs" />
+    <Compile Include="PiecewiseConstantParameter.cs" />
+    <Compile Include="PiecewiseCubicZero.cs" />
+    <Compile Include="PiecewiseFlatForward.cs" />
+    <Compile Include="PiecewiseFlatHazardRate.cs" />
+    <Compile Include="PiecewiseLinearForward.cs" />
+    <Compile Include="PiecewiseLinearZero.cs" />
+    <Compile Include="PiecewiseLogLinearDiscount.cs" />
+    <Compile Include="PiecewiseLogCubicDiscount.cs" />
+    <Compile Include="PiecewiseTimeDependentHestonModel.cs" />
+    <Compile Include="PiecewiseYoYInflation.cs" />
+    <Compile Include="PiecewiseZeroInflation.cs" />
+    <Compile Include="Pillar.cs" />
+    <Compile Include="PKRCurrency.cs" />
+    <Compile Include="PlainVanillaPayoff.cs" />
+    <Compile Include="PLNCurrency.cs" />
+    <Compile Include="PoissonDistribution.cs" />
+    <Compile Include="Poland.cs" />
+    <Compile Include="Position.cs" />
+    <Compile Include="PositiveConstraint.cs" />
+    <Compile Include="PricingEngine.cs" />
+    <Compile Include="ProbabilityBoltzmannDownhill.cs" />
+    <Compile Include="Protection.cs" />
+    <Compile Include="PTECurrency.cs" />
+    <Compile Include="QlArray.cs" />
+    <Compile Include="QuantoDoubleBarrierOption.cs" />
+    <Compile Include="QuantoEuropeanEngine.cs" />
+    <Compile Include="QuantoForwardEuropeanEngine.cs" />
+    <Compile Include="QuantoForwardVanillaOption.cs" />
+    <Compile Include="QuantoVanillaOption.cs" />
+    <Compile Include="Quote.cs" />
+    <Compile Include="QuoteHandle.cs" />
+    <Compile Include="QuoteHandleVector.cs" />
+    <Compile Include="QuoteHandleVectorVector.cs" />
+    <Compile Include="QuoteVector.cs" />
+    <Compile Include="QuoteVectorVector.cs" />
+    <Compile Include="RateHelper.cs" />
+    <Compile Include="RateHelperVector.cs" />
+    <Compile Include="RealTimeSeries.cs" />
+    <Compile Include="ReannealingTrivial.cs" />
+    <Compile Include="RebatedExercise.cs" />
+    <Compile Include="Redemption.cs" />
+    <Compile Include="Region.cs" />
+    <Compile Include="RelinkableBlackVolTermStructureHandle.cs" />
+    <Compile Include="RelinkableCalibratedModelHandle.cs" />
+    <Compile Include="RelinkableCapFloorTermVolatilityStructureHandle.cs" />
+    <Compile Include="RelinkableDefaultProbabilityTermStructureHandle.cs" />
+    <Compile Include="RelinkableDeltaVolQuoteHandle.cs" />
+    <Compile Include="RelinkableLocalVolTermStructureHandle.cs" />
+    <Compile Include="RelinkableOptionletVolatilityStructureHandle.cs" />
+    <Compile Include="RelinkableQuoteHandle.cs" />
+    <Compile Include="RelinkableQuoteHandleVector.cs" />
+    <Compile Include="RelinkableQuoteHandleVectorVector.cs" />
+    <Compile Include="RelinkableShortRateModelHandle.cs" />
+    <Compile Include="RelinkableSwaptionVolatilityStructureHandle.cs" />
+    <Compile Include="RelinkableYieldTermStructureHandle.cs" />
+    <Compile Include="RelinkableYoYInflationTermStructureHandle.cs" />
+    <Compile Include="RelinkableZeroInflationTermStructureHandle.cs" />
+    <Compile Include="Ridder.cs" />
+    <Compile Include="RiskStatistics.cs" />
+    <Compile Include="ROLCurrency.cs" />
+    <Compile Include="Romania.cs" />
+    <Compile Include="RONCurrency.cs" />
+    <Compile Include="Rounding.cs" />
+    <Compile Include="RUBCurrency.cs" />
+    <Compile Include="Russia.cs" />
+    <Compile Include="SabrSmileSection.cs" />
+    <Compile Include="SalvagingAlgorithm.cs" />
+    <Compile Include="SampleArray.cs" />
+    <Compile Include="SampledCurve.cs" />
+    <Compile Include="SampleMultiPath.cs" />
+    <Compile Include="SampleNumber.cs" />
+    <Compile Include="SamplePath.cs" />
+    <Compile Include="SampleRealVector.cs" />
+    <Compile Include="SamplerGaussian.cs" />
+    <Compile Include="SamplerLogNormal.cs" />
+    <Compile Include="SamplerMirrorGaussian.cs" />
+    <Compile Include="SARCurrency.cs" />
+    <Compile Include="SaudiArabia.cs" />
+    <Compile Include="Schedule.cs" />
+    <Compile Include="Seasonality.cs" />
+    <Compile Include="Secant.cs" />
+    <Compile Include="SegmentIntegral.cs" />
+    <Compile Include="SEKCurrency.cs" />
+    <Compile Include="SEKLibor.cs" />
+    <Compile Include="SequenceStatistics.cs" />
+    <Compile Include="Settings.cs" />
+    <Compile Include="Settlement.cs" />
+    <Compile Include="SGDCurrency.cs" />
+    <Compile Include="ShortRateModel.cs" />
+    <Compile Include="ShortRateModelHandle.cs" />
+    <Compile Include="SimpleCashFlow.cs" />
+    <Compile Include="SimpleDayCounter.cs" />
+    <Compile Include="SimplePolynomialFitting.cs" />
+    <Compile Include="SimpleQuote.cs" />
+    <Compile Include="Simplex.cs" />
+    <Compile Include="SimpsonIntegral.cs" />
+    <Compile Include="Singapore.cs" />
+    <Compile Include="SITCurrency.cs" />
+    <Compile Include="SKKCurrency.cs" />
+    <Compile Include="Slovakia.cs" />
+    <Compile Include="SmileSection.cs" />
+    <Compile Include="SobolBrownianBridgeRsg.cs" />
+    <Compile Include="SobolRsg.cs" />
+    <Compile Include="SoftCallability.cs" />
+    <Compile Include="Sonia.cs" />
+    <Compile Include="SouthAfrica.cs" />
+    <Compile Include="SouthKorea.cs" />
+    <Compile Include="SplineCubic.cs" />
+    <Compile Include="SplineCubicInterpolatedSmileSection.cs" />
+    <Compile Include="SpreadCdsHelper.cs" />
+    <Compile Include="SpreadedBackwardFlatZeroInterpolatedTermStructure.cs" />
+    <Compile Include="SpreadedLinearZeroInterpolatedTermStructure.cs" />
+    <Compile Include="Statistics.cs" />
+    <Compile Include="SteepestDescent.cs" />
+    <Compile Include="StochasticProcess.cs" />
+    <Compile Include="StochasticProcess1D.cs" />
+    <Compile Include="StochasticProcessArray.cs" />
+    <Compile Include="StochasticProcessVector.cs" />
+    <Compile Include="Stock.cs" />
+    <Compile Include="StrippedOptionletAdapter.cs" />
+    <Compile Include="StrippedOptionletBase.cs" />
+    <Compile Include="StrVector.cs" />
+    <Compile Include="StudentDistribution.cs" />
+    <Compile Include="StulzEngine.cs" />
+    <Compile Include="SuperSharePayoff.cs" />
+    <Compile Include="SurvivalProbabilityCurve.cs" />
+    <Compile Include="SVD.cs" />
+    <Compile Include="SvenssonFitting.cs" />
+    <Compile Include="Swap.cs" />
+    <Compile Include="SwapIndex.cs" />
+    <Compile Include="SwapRateHelper.cs" />
+    <Compile Include="SwapSpreadIndex.cs" />
+    <Compile Include="Swaption.cs" />
+    <Compile Include="SwaptionHelper.cs" />
+    <Compile Include="SwaptionVolatilityMatrix.cs" />
+    <Compile Include="SwaptionVolatilityStructure.cs" />
+    <Compile Include="SwaptionVolatilityStructureHandle.cs" />
+    <Compile Include="SwaptionVolCube1.cs" />
+    <Compile Include="SwaptionVolCube2.cs" />
+    <Compile Include="Sweden.cs" />
+    <Compile Include="SWIGTYPE_p_BlackVolTermStructure.cs" />
+    <Compile Include="SWIGTYPE_p_boost__optionalT_bool_t.cs" />
+    <Compile Include="SWIGTYPE_p_boost__optionalT_VolatilityType_t.cs" />
+    <Compile Include="SWIGTYPE_p_boost__shared_ptrT_EndCriteria_t.cs" />
+    <Compile Include="SWIGTYPE_p_boost__shared_ptrT_IborIndex_t.cs" />
+    <Compile Include="SWIGTYPE_p_boost__shared_ptrT_OptimizationMethod_t.cs" />
+    <Compile Include="SWIGTYPE_p_boost__shared_ptrT_SwapIndex_t.cs" />
+    <Compile Include="SWIGTYPE_p_CalibratedModel.cs" />
+    <Compile Include="SWIGTYPE_p_CalibrationHelperBase.cs" />
+    <Compile Include="SWIGTYPE_p_CapFloorTermVolatilityStructure.cs" />
+    <Compile Include="SWIGTYPE_p_CashFlow.cs" />
+    <Compile Include="SWIGTYPE_p_Claim.cs" />
+    <Compile Include="SWIGTYPE_p_DefaultProbabilityHelper.cs" />
+    <Compile Include="SWIGTYPE_p_DefaultProbabilityTermStructure.cs" />
+    <Compile Include="SWIGTYPE_p_DisposableT_Array_t.cs" />
+    <Compile Include="SWIGTYPE_p_Dividend.cs" />
+    <Compile Include="SWIGTYPE_p_EndCriteria__Type.cs" />
+    <Compile Include="SWIGTYPE_p_FloatingRateCouponPricer.cs" />
+    <Compile Include="SWIGTYPE_p_Gaussian1dModel.cs" />
+    <Compile Include="SWIGTYPE_p_Index.cs" />
+    <Compile Include="SWIGTYPE_p_InflationTermStructure.cs" />
+    <Compile Include="SWIGTYPE_p_Instrument.cs" />
+    <Compile Include="SWIGTYPE_p_LinearTsrPricer__Settings.cs" />
+    <Compile Include="SWIGTYPE_p_LocalVolTermStructure.cs" />
+    <Compile Include="SWIGTYPE_p_Observable.cs" />
+    <Compile Include="SWIGTYPE_p_OptionletVolatilityStructure.cs" />
+    <Compile Include="SWIGTYPE_p_Payoff.cs" />
+    <Compile Include="SWIGTYPE_p_PricingEngine.cs" />
+    <Compile Include="SWIGTYPE_p_Quote.cs" />
+    <Compile Include="SWIGTYPE_p_RateHelper.cs" />
+    <Compile Include="SWIGTYPE_p_Seasonality.cs" />
+    <Compile Include="SWIGTYPE_p_ShortRateModel.cs" />
+    <Compile Include="SWIGTYPE_p_SmileSection.cs" />
+    <Compile Include="SWIGTYPE_p_std__size_t.cs" />
+    <Compile Include="SWIGTYPE_p_std__vectorT_std__vectorT_double_t_t.cs" />
+    <Compile Include="SWIGTYPE_p_StochasticProcess.cs" />
+    <Compile Include="SWIGTYPE_p_StrippedOptionletBase.cs" />
+    <Compile Include="SWIGTYPE_p_SwaptionVolatilityStructure.cs" />
+    <Compile Include="SWIGTYPE_p_YieldTermStructure.cs" />
+    <Compile Include="SWIGTYPE_p_YoYHelper.cs" />
+    <Compile Include="SWIGTYPE_p_YoYInflationTermStructure.cs" />
+    <Compile Include="SWIGTYPE_p_ZeroHelper.cs" />
+    <Compile Include="SWIGTYPE_p_ZeroInflationTermStructure.cs" />
+    <Compile Include="SwingExercise.cs" />
+    <Compile Include="Switzerland.cs" />
+    <Compile Include="Taiwan.cs" />
+    <Compile Include="TARGET.cs" />
+    <Compile Include="TemperatureExponential.cs" />
+    <Compile Include="Thailand.cs" />
+    <Compile Include="THBCurrency.cs" />
+    <Compile Include="THBFIX.cs" />
+    <Compile Include="Thirty360.cs" />
+    <Compile Include="Tibor.cs" />
+    <Compile Include="TimeBasket.cs" />
+    <Compile Include="TimeGrid.cs" />
+    <Compile Include="TimeUnit.cs" />
+    <Compile Include="TrapezoidIntegralDefault.cs" />
+    <Compile Include="TrapezoidIntegralMidPoint.cs" />
+    <Compile Include="TreeCallableFixedRateBondEngine.cs" />
+    <Compile Include="TreeCapFloorEngine.cs" />
+    <Compile Include="TreeSwaptionEngine.cs" />
+    <Compile Include="TridiagonalOperator.cs" />
+    <Compile Include="TRLCurrency.cs" />
+    <Compile Include="TRLibor.cs" />
+    <Compile Include="TRYCurrency.cs" />
+    <Compile Include="TTDCurrency.cs" />
+    <Compile Include="Turkey.cs" />
+    <Compile Include="TWDCurrency.cs" />
+    <Compile Include="Ukraine.cs" />
+    <Compile Include="UKRPI.cs" />
+    <Compile Include="UnaryFunction.cs" />
+    <Compile Include="UnaryFunctionDelegate.cs" />
+    <Compile Include="UniformLowDiscrepancySequenceGenerator.cs" />
+    <Compile Include="UniformRandomGenerator.cs" />
+    <Compile Include="UniformRandomSequenceGenerator.cs" />
+    <Compile Include="UnitedKingdom.cs" />
+    <Compile Include="UnitedStates.cs" />
+    <Compile Include="UnsignedIntVector.cs" />
+    <Compile Include="UpfrontCdsHelper.cs" />
+    <Compile Include="UpRounding.cs" />
+    <Compile Include="USCPI.cs" />
+    <Compile Include="USDCurrency.cs" />
+    <Compile Include="USDLibor.cs" />
+    <Compile Include="UsdLiborSwapIsdaFixAm.cs" />
+    <Compile Include="UsdLiborSwapIsdaFixPm.cs" />
+    <Compile Include="VanillaForwardPayoff.cs" />
+    <Compile Include="VanillaOption.cs" />
+    <Compile Include="VanillaSwap.cs" />
+    <Compile Include="VanillaSwingOption.cs" />
+    <Compile Include="VannaVolgaBarrierEngine.cs" />
+    <Compile Include="VannaVolgaDoubleBarrierEngine.cs" />
+    <Compile Include="VarianceGammaEngine.cs" />
+    <Compile Include="VarianceGammaProcess.cs" />
+    <Compile Include="Vasicek.cs" />
+    <Compile Include="VEBCurrency.cs" />
+    <Compile Include="VNDCurrency.cs" />
+    <Compile Include="VolatilityType.cs" />
+    <Compile Include="Weekday.cs" />
+    <Compile Include="WeekendsOnly.cs" />
+    <Compile Include="WulinYongDoubleBarrierEngine.cs" />
+    <Compile Include="YearOnYearInflationSwap.cs" />
+    <Compile Include="YearOnYearInflationSwapHelper.cs" />
+    <Compile Include="YieldTermStructure.cs" />
+    <Compile Include="YieldTermStructureHandle.cs" />
+    <Compile Include="YoYHelper.cs" />
+    <Compile Include="YoYHelperVector.cs" />
+    <Compile Include="YoYInflationCap.cs" />
+    <Compile Include="YoYInflationCapFloor.cs" />
+    <Compile Include="YoYInflationCollar.cs" />
+    <Compile Include="YoYInflationFloor.cs" />
+    <Compile Include="YoYInflationIndex.cs" />
+    <Compile Include="YoYInflationTermStructure.cs" />
+    <Compile Include="YoYInflationTermStructureHandle.cs" />
+    <Compile Include="YYEUHICP.cs" />
+    <Compile Include="YYEUHICPXT.cs" />
+    <Compile Include="YYFRHICP.cs" />
+    <Compile Include="YYUKRPI.cs" />
+    <Compile Include="YYUSCPI.cs" />
+    <Compile Include="YYZACPI.cs" />
+    <Compile Include="ZabrFullFd.cs" />
+    <Compile Include="ZabrFullFdInterpolatedSmileSection.cs" />
+    <Compile Include="ZabrFullFdSmileSection.cs" />
+    <Compile Include="ZabrLocalVolatility.cs" />
+    <Compile Include="ZabrLocalVolatilityInterpolatedSmileSection.cs" />
+    <Compile Include="ZabrLocalVolatilitySmileSection.cs" />
+    <Compile Include="ZabrShortMaturityLognormal.cs" />
+    <Compile Include="ZabrShortMaturityLognormalInterpolatedSmileSection.cs" />
+    <Compile Include="ZabrShortMaturityLognormalSmileSection.cs" />
+    <Compile Include="ZabrShortMaturityNormal.cs" />
+    <Compile Include="ZabrShortMaturityNormalInterpolatedSmileSection.cs" />
+    <Compile Include="ZabrShortMaturityNormalSmileSection.cs" />
+    <Compile Include="ZACPI.cs" />
+    <Compile Include="ZARCurrency.cs" />
+    <Compile Include="ZeroCouponBond.cs" />
+    <Compile Include="ZeroCouponInflationSwap.cs" />
+    <Compile Include="ZeroCouponInflationSwapHelper.cs" />
+    <Compile Include="ZeroCurve.cs" />
+    <Compile Include="ZeroHelper.cs" />
+    <Compile Include="ZeroHelperVector.cs" />
+    <Compile Include="ZeroInflationIndex.cs" />
+    <Compile Include="ZeroInflationTermStructure.cs" />
+    <Compile Include="ZeroInflationTermStructureHandle.cs" />
+    <Compile Include="ZeroSpreadedTermStructure.cs" />
+    <Compile Include="ZeroYield.cs" />
+    <Compile Include="Zibor.cs" />
+    <Compile Include="_BlackCalibrationHelper.cs" />
+    <Compile Include="_BlackVarianceSurface.cs" />
+    <Compile Include="_BoundaryCondition.cs" />
+    <Compile Include="_Callability.cs" />
+    <Compile Include="_CPISwap.cs" />
+    <Compile Include="_CreditDefaultSwap.cs" />
+    <Compile Include="_DeltaVolQuote.cs" />
+    <Compile Include="_Exercise.cs" />
+    <Compile Include="_Gaussian1dFloatFloatSwaptionEngine.cs" />
+    <Compile Include="_Gaussian1dNonstandardSwaptionEngine.cs" />
+    <Compile Include="_Gaussian1dSwaptionEngine.cs" />
+    <Compile Include="_IsdaCdsEngine.cs" />
+    <Compile Include="_MarkovFunctional.cs" />
+    <Compile Include="_NonstandardSwap.cs" />
+    <Compile Include="_OvernightIndexedSwap.cs" />
+    <Compile Include="_VanillaSwap.cs" />
+    <Compile Include="_YearOnYearInflationSwap.cs" />
+    <Compile Include="_ZeroCouponInflationSwap.cs" />
+  </ItemGroup>
+  <ItemGroup>
+    <BootstrapperPackage Include="Microsoft.Net.Client.3.5">
+      <Visible>False</Visible>
+      <ProductName>.NET Framework 3.5 SP1 Client Profile</ProductName>
+      <Install>false</Install>
+    </BootstrapperPackage>
+    <BootstrapperPackage Include="Microsoft.Net.Framework.3.5.SP1">
+      <Visible>False</Visible>
+      <ProductName>.NET Framework 3.5 SP1</ProductName>
+      <Install>true</Install>
+    </BootstrapperPackage>
+    <BootstrapperPackage Include="Microsoft.Windows.Installer.3.1">
+      <Visible>False</Visible>
+      <ProductName>Windows Installer 3.1</ProductName>
+      <Install>true</Install>
+    </BootstrapperPackage>
+  </ItemGroup>
+  <Import Project="$(MSBuildBinPath)\Microsoft.CSharp.targets" />
+  <PropertyGroup>
+    <PreBuildEvent>
+    </PreBuildEvent>
+    <PostBuildEvent>
+    </PostBuildEvent>
+  </PropertyGroup>
+</Project>