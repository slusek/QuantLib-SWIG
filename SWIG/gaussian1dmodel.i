
/*
 Copyright (C) 2014 Matthias Groncki
 Copyright (C) 2017 Matthias Lungwitz

 This file is part of QuantLib, a free-software/open-source library
 for financial quantitative analysts and developers - http://quantlib.org/

 QuantLib is free software: you can redistribute it and/or modify it
 under the terms of the QuantLib license.  You should have received a
 copy of the license along with this program; if not, please email
 <quantlib-dev@lists.sf.net>. The license is also available online at
 <http://quantlib.org/license.shtml>.

 This program is distributed in the hope that it will be useful, but WITHOUT
 ANY WARRANTY; without even the implied warranty of MERCHANTABILITY or FITNESS
 FOR A PARTICULAR PURPOSE.  See the license for more details.
*/

#ifndef quantlib_gaussian1dmodel_i
#define quantlib_gaussian1dmodel_i

%include stochasticprocess.i
%include date.i
%include options.i
%include indexes.i
%include optimizers.i
%include calibrationhelpers.i

%{
using QuantLib::Gaussian1dModel;

%}

%ignore Gaussian1dModel;
class Gaussian1dModel {
    public:
        const StochasticProcess1DPtr stateProcess() const;

        const Real numeraire(const Time t, const Real y = 0.0,
                             const Handle<YieldTermStructure> &yts =
                                 Handle<YieldTermStructure>()) const;

        const Real zerobond(const Time T, const Time t = 0.0,
                            const Real y = 0.0,
                            const Handle<YieldTermStructure> &yts =
                                Handle<YieldTermStructure>());

        const Real numeraire(const Date &referenceDate, const Real y = 0.0,
                             const Handle<YieldTermStructure> &yts =
                                 Handle<YieldTermStructure>()) const;

        const Real zerobond(const Date &maturity,
                            const Date &referenceDate = Null<Date>(),
                            const Real y = 0.0,
                            const Handle<YieldTermStructure> &yts =
                                Handle<YieldTermStructure>()) const;

        const Real zerobondOption(
            const Option::Type &type, const Date &expiry, const Date &valueDate,
            const Date &maturity, const Rate strike,
            const Date &referenceDate = Null<Date>(), const Real y = 0.0,
            const Handle<YieldTermStructure> &yts =
                Handle<YieldTermStructure>(),
            const Real yStdDevs = 7.0, const Size yGridPoints = 64,
            const bool extrapolatePayoff = true,
            const bool flatPayoffExtrapolation = false) const;

        const Real forwardRate(const Date &fixing,
                               const Date &referenceDate = Null<Date>(),
                               const Real y = 0.0,
                               boost::shared_ptr<IborIndex> iborIdx =
                                   boost::shared_ptr<IborIndex>()) const;

        const Real swapRate(const Date &fixing, const Period &tenor,
                            const Date &referenceDate = Null<Date>(),
                            const Real y = 0.0,
                            boost::shared_ptr<SwapIndex> swapIdx =
                                boost::shared_ptr<SwapIndex>()) const;

        const Real swapAnnuity(const Date &fixing, const Period &tenor,
                               const Date &referenceDate = Null<Date>(),
                               const Real y = 0.0,
                               boost::shared_ptr<SwapIndex> swapIdx =
                                   boost::shared_ptr<SwapIndex>()) const;
};

%template(Gaussian1dModel) boost::shared_ptr<Gaussian1dModel>;

%{
using QuantLib::Gsr;
using QuantLib::MarkovFunctional;

typedef boost::shared_ptr<Gaussian1dModel> GsrPtr;
typedef boost::shared_ptr<MarkovFunctional> MarkovFunctionalPtr;
%}


%rename(Gsr) GsrPtr;
class GsrPtr : public boost::shared_ptr<Gaussian1dModel> {
  public:
    %extend {

<<<<<<< HEAD
	GsrPtr(const Handle<YieldTermStructure> &termStructure,
            const std::vector<Date> &volstepdates,
            const std::vector<Handle<Quote> > &volatilities,
            const std::vector<Handle<Quote> > &reversions, const Real T = 60.0) {
			return new GsrPtr(new Gsr(termStructure, volstepdates, volatilities, reversions, T));
		}
	
	void calibrateVolatilitiesIterative(
            const std::vector<boost::shared_ptr<CalibrationHelper> > &helpers,
            OptimizationMethod &method, const EndCriteria &endCriteria,
            const Constraint &constraint = Constraint(),
            const std::vector<Real> &weights = std::vector<Real>()) {
				boost::dynamic_pointer_cast<Gsr>(*self)->calibrateVolatilitiesIterative(helpers, method, 
						endCriteria, constraint, weights);
            }
	
	const Array &reversion() const {
		return boost::dynamic_pointer_cast<Gsr>(*self)->reversion();
	}

	const Array &volatility() const {
		return boost::dynamic_pointer_cast<Gsr>(*self)->volatility();
	}
	
=======
        GsrPtr(const Handle<YieldTermStructure> &termStructure,
               const std::vector<Date> &volstepdates,
               const std::vector<Handle<Quote> > &volatilities,
               const std::vector<Handle<Quote> > &reversions, const Real T = 60.0) {
            return new GsrPtr(new Gsr(termStructure, volstepdates,
                                      volatilities, reversions, T));
        }
        
        void calibrateVolatilitiesIterative(
                const std::vector<boost::shared_ptr<CalibrationHelper> > &helpers,
                OptimizationMethod &method, const EndCriteria &endCriteria,
                const Constraint &constraint = Constraint(),
                const std::vector<Real> &weights = std::vector<Real>()) {
            boost::dynamic_pointer_cast<Gsr>(*self)
                ->calibrateVolatilitiesIterative(helpers, method, endCriteria,
                                                 constraint, weights);
        }
        
        void calibrate(
            const std::vector<boost::shared_ptr<CalibrationHelper> >& helpers,
            OptimizationMethod& method, const EndCriteria & endCriteria,
            const Constraint& constraint = Constraint(),
            const std::vector<Real>& weights = std::vector<Real>(),
            const std::vector<bool> & fixParameters = std::vector<bool>()){
            boost::dynamic_pointer_cast<Gsr>(*self)
                ->calibrate(helpers, method, endCriteria,
                            constraint, weights, fixParameters);
        }
        
        Array params() const{
            return boost::dynamic_pointer_cast<Gsr>(*self)->params();
        }
        Real value(const Array& params,
                   const std::vector<boost::shared_ptr<CalibrationHelper> >& helpers){
            return boost::dynamic_pointer_cast<Gsr>(*self)->value(params, helpers);
        }
        EndCriteria::Type endCriteria() const{
            return boost::dynamic_pointer_cast<Gsr>(*self)->endCriteria();
        }
        void setParams(const Array& params){
            boost::dynamic_pointer_cast<Gsr>(*self)->setParams(params);
        }
        Integer functionEvaluation() const{
            return boost::dynamic_pointer_cast<Gsr>(*self)->functionEvaluation();
        }
>>>>>>> 27d42659
    }
};

<<<<<<< HEAD

%rename(MarkovFunctional) MarkovFunctionalPtr;
class MarkovFunctionalPtr : public boost::shared_ptr<Gaussian1dModel> {
  public:
    %extend {

	MarkovFunctionalPtr(const Handle<YieldTermStructure> &termStructure,
			const Real reversion,
			const std::vector<Date> &volstepdates,
			const std::vector<Real> &volatilities,
			const Handle<SwaptionVolatilityStructure> &swaptionVol,
			const std::vector<Date> &swaptionExpiries,
			const std::vector<Period> &swaptionTenors,
			const SwapIndexPtr& swapIndexBase) {
			const boost::shared_ptr<SwapIndex> swi =
                boost::dynamic_pointer_cast<SwapIndex>(swapIndexBase);
			return new MarkovFunctionalPtr(new MarkovFunctional(termStructure, reversion, volstepdates, volatilities, swaptionVol,
			swaptionExpiries, swaptionTenors, swi));
		}

	
	void calibrate(
		const std::vector<boost::shared_ptr<CalibrationHelper> > &helper,
            OptimizationMethod &method, const EndCriteria &endCriteria,
            const Constraint &constraint = Constraint(),
            const std::vector<Real> &weights = std::vector<Real>(),
            const std::vector<bool> &fixParameters = std::vector<bool>()) {
			boost::dynamic_pointer_cast<MarkovFunctional>(*self)->calibrate(helper, method, 
					endCriteria, constraint, weights, fixParameters);
		}
		
	const Array &volatility() const {
		return boost::dynamic_pointer_cast<MarkovFunctional>(*self)->volatility();
	}
	
    }
};

=======
>>>>>>> 27d42659
// Pricing Engines

%{
using QuantLib::Gaussian1dSwaptionEngine;
using QuantLib::Gaussian1dJamshidianSwaptionEngine;
using QuantLib::Gaussian1dNonstandardSwaptionEngine;
using QuantLib::Gaussian1dFloatFloatSwaptionEngine;
 
typedef boost::shared_ptr<PricingEngine> Gaussian1dSwaptionEnginePtr;
typedef boost::shared_ptr<PricingEngine> Gaussian1dJamshidianSwaptionEnginePtr;
typedef boost::shared_ptr<PricingEngine> Gaussian1dNonstandardSwaptionEnginePtr;
typedef boost::shared_ptr<PricingEngine> Gaussian1dFloatFloatSwaptionEnginePtr;
%}

%rename(Gaussian1dSwaptionEngine) Gaussian1dSwaptionEnginePtr;
class Gaussian1dSwaptionEnginePtr : public boost::shared_ptr<PricingEngine> {
  public:
    %extend {

    Gaussian1dSwaptionEnginePtr(const boost::shared_ptr<Gaussian1dModel> &model,
            const int integrationPoints = 64, const Real stddevs = 7.0,
            const bool extrapolatePayoff = true,
            const bool flatPayoffExtrapolation = false,
            const Handle<YieldTermStructure> &discountCurve =
                Handle<YieldTermStructure>()) {
            return new Gaussian1dSwaptionEnginePtr(new Gaussian1dSwaptionEngine(model, integrationPoints, 
                    stddevs, extrapolatePayoff, flatPayoffExtrapolation, discountCurve));
        }
    
    }
};

%rename(Gaussian1dJamshidianSwaptionEngine) Gaussian1dJamshidianSwaptionEnginePtr;
class Gaussian1dJamshidianSwaptionEnginePtr : public boost::shared_ptr<PricingEngine> {
  public:
    %extend {

    Gaussian1dJamshidianSwaptionEnginePtr(const boost::shared_ptr<Gaussian1dModel> &model) {
            return new Gaussian1dJamshidianSwaptionEnginePtr(new Gaussian1dJamshidianSwaptionEngine(model));
        }
    
    }
};

%rename(Gaussian1dNonstandardSwaptionEngine) Gaussian1dNonstandardSwaptionEnginePtr;
class Gaussian1dNonstandardSwaptionEnginePtr : public boost::shared_ptr<PricingEngine> {
  public:
    %extend {

    Gaussian1dNonstandardSwaptionEnginePtr(
            const boost::shared_ptr<Gaussian1dModel> &model,
            const int integrationPoints = 64, const Real stddevs = 7.0,
            const bool extrapolatePayoff = true,
            const bool flatPayoffExtrapolation = false,
            const Handle<Quote> &oas = Handle<Quote>(), // continuously
                                                        // compounded w.r.t. yts
                                                        // daycounter
            const Handle<YieldTermStructure> &discountCurve =
                Handle<YieldTermStructure>()) {
            return new Gaussian1dNonstandardSwaptionEnginePtr(new Gaussian1dNonstandardSwaptionEngine(model, integrationPoints, 
                    stddevs, extrapolatePayoff, flatPayoffExtrapolation, oas, discountCurve));
        }
    
    }

};

#if defined(SWIGJAVA) || defined(SWIGCSHARP)
%rename(_Gaussian1dFloatFloatSwaptionEngine) Gaussian1dFloatFloatSwaptionEngine;
#else
%ignore Gaussian1dFloatFloatSwaptionEngine;
#endif
class Gaussian1dFloatFloatSwaptionEngine {
  public:
    enum Probabilities {  None,
            Naive,
            Digital };
#if defined(SWIGJAVA) || defined(SWIGCSHARP)
  private:
    Gaussian1dFloatFloatSwaptionEngine();
#endif
};

%rename(Gaussian1dFloatFloatSwaptionEngine) Gaussian1dFloatFloatSwaptionEnginePtr;
class Gaussian1dFloatFloatSwaptionEnginePtr : public boost::shared_ptr<PricingEngine> {
  public:
    %extend {

	static const Gaussian1dFloatFloatSwaptionEngine::Probabilities None = Gaussian1dFloatFloatSwaptionEngine::None;
    static const Gaussian1dFloatFloatSwaptionEngine::Probabilities Naive = Gaussian1dFloatFloatSwaptionEngine::Naive;
	static const Gaussian1dFloatFloatSwaptionEngine::Probabilities Digital = Gaussian1dFloatFloatSwaptionEngine::Digital;

	Gaussian1dFloatFloatSwaptionEnginePtr(const boost::shared_ptr<Gaussian1dModel> &model,
            const int integrationPoints = 64, const Real stddevs = 7.0,
            const bool extrapolatePayoff = true,
            const bool flatPayoffExtrapolation = false,
			const Handle<Quote> &oas = Handle<Quote>(),
            const Handle<YieldTermStructure> &discountCurve =
                Handle<YieldTermStructure>(),
			const bool includeTodaysExercise = false,
			const Gaussian1dFloatFloatSwaptionEngine::Probabilities probabilities = Gaussian1dFloatFloatSwaptionEngine::None) {
			return new Gaussian1dFloatFloatSwaptionEnginePtr(new Gaussian1dFloatFloatSwaptionEngine(model, integrationPoints,
					stddevs, extrapolatePayoff, flatPayoffExtrapolation, oas, discountCurve, includeTodaysExercise, probabilities));
		}

	}

};

#endif<|MERGE_RESOLUTION|>--- conflicted
+++ resolved
@@ -101,32 +101,6 @@
   public:
     %extend {
 
-<<<<<<< HEAD
-	GsrPtr(const Handle<YieldTermStructure> &termStructure,
-            const std::vector<Date> &volstepdates,
-            const std::vector<Handle<Quote> > &volatilities,
-            const std::vector<Handle<Quote> > &reversions, const Real T = 60.0) {
-			return new GsrPtr(new Gsr(termStructure, volstepdates, volatilities, reversions, T));
-		}
-	
-	void calibrateVolatilitiesIterative(
-            const std::vector<boost::shared_ptr<CalibrationHelper> > &helpers,
-            OptimizationMethod &method, const EndCriteria &endCriteria,
-            const Constraint &constraint = Constraint(),
-            const std::vector<Real> &weights = std::vector<Real>()) {
-				boost::dynamic_pointer_cast<Gsr>(*self)->calibrateVolatilitiesIterative(helpers, method, 
-						endCriteria, constraint, weights);
-            }
-	
-	const Array &reversion() const {
-		return boost::dynamic_pointer_cast<Gsr>(*self)->reversion();
-	}
-
-	const Array &volatility() const {
-		return boost::dynamic_pointer_cast<Gsr>(*self)->volatility();
-	}
-	
-=======
         GsrPtr(const Handle<YieldTermStructure> &termStructure,
                const std::vector<Date> &volstepdates,
                const std::vector<Handle<Quote> > &volatilities,
@@ -172,11 +146,18 @@
         Integer functionEvaluation() const{
             return boost::dynamic_pointer_cast<Gsr>(*self)->functionEvaluation();
         }
->>>>>>> 27d42659
-    }
-};
-
-<<<<<<< HEAD
+		const Array &reversion() const {
+		    return boost::dynamic_pointer_cast<Gsr>(*self)->reversion();
+	    }
+
+	    const Array &volatility() const {
+		    return boost::dynamic_pointer_cast<Gsr>(*self)->volatility();
+	    }
+
+    }
+};
+
+
 
 %rename(MarkovFunctional) MarkovFunctionalPtr;
 class MarkovFunctionalPtr : public boost::shared_ptr<Gaussian1dModel> {
@@ -215,8 +196,7 @@
     }
 };
 
-=======
->>>>>>> 27d42659
+
 // Pricing Engines
 
 %{
