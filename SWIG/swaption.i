
/*
 Copyright (C) 2000, 2001, 2002, 2003 RiskMap srl
 Copyright (C) 2016 Peter Caspers
 Copyright (C) 2017, 2018 Matthias Lungwitz

 This file is part of QuantLib, a free-software/open-source library
 for financial quantitative analysts and developers - http://quantlib.org/

 QuantLib is free software: you can redistribute it and/or modify it
 under the terms of the QuantLib license.  You should have received a
 copy of the license along with this program; if not, please email
 <quantlib-dev@lists.sf.net>. The license is also available online at
 <http://quantlib.org/license.shtml>.

 This program is distributed in the hope that it will be useful, but WITHOUT
 ANY WARRANTY; without even the implied warranty of MERCHANTABILITY or FITNESS
 FOR A PARTICULAR PURPOSE.  See the license for more details.
*/

#ifndef quantlib_swaption_i
#define quantlib_swaption_i

%include options.i
%include marketelements.i
%include termstructures.i
%include volatilities.i
%include swap.i
%include old_volatility.i
%include daycounters.i

%{
using QuantLib::Actual365Fixed;
using QuantLib::Swaption;
using QuantLib::NonstandardSwaption;
using QuantLib::Settlement;
using QuantLib::FloatFloatSwaption;
%}

struct Settlement {
<<<<<<< HEAD
   enum Type { Physical, Cash };
   enum Method {
        PhysicalOTC,
        PhysicalCleared,
        CollateralizedCashPrice,
        ParYieldCurve
   };
=======
    enum Type { Physical, Cash };
    enum Method { PhysicalOTC, PhysicalCleared, CollateralizedCashPrice, ParYieldCurve };
>>>>>>> 5e372c03
};
    
%shared_ptr(Swaption)
class Swaption : public Instrument {
  public:
<<<<<<< HEAD
    Swaption(const boost::shared_ptr<VanillaSwap>& swap,
                const boost::shared_ptr<Exercise>& exercise,
                Settlement::Type type = Settlement::Physical,
                Settlement::Method settlementMethod = Settlement::PhysicalOTC);
    
    Settlement::Type settlementType() const;       
    Settlement::Method settlementMethod() const;
    VanillaSwap::Type type() const;
    const boost::shared_ptr<VanillaSwap>& underlyingSwap() const;
    
    //! implied volatility
    Volatility impliedVolatility(
                          Real price,
                          const Handle<YieldTermStructure>& discountCurve,
                          Volatility guess,
                          Real accuracy = 1.0e-4,
                          Natural maxEvaluations = 100,
                          Volatility minVol = 1.0e-7,
                          Volatility maxVol = 4.0,
                          VolatilityType type = ShiftedLognormal,
                          Real displacement = 0.0) const;
=======
    %extend {
        SwaptionPtr(const VanillaSwapPtr& simpleSwap,
                    const boost::shared_ptr<Exercise>& exercise,
                    Settlement::Type delivery = Settlement::Physical,
                    Settlement::Method settlementMethod = Settlement::PhysicalOTC) {
            boost::shared_ptr<VanillaSwap> swap =
                 boost::dynamic_pointer_cast<VanillaSwap>(simpleSwap);
            QL_REQUIRE(swap, "simple swap required");
            return new SwaptionPtr(new Swaption(swap,exercise,delivery,settlementMethod));
        }
        Settlement::Type settlementType() {
            return boost::dynamic_pointer_cast<Swaption>(*self)->settlementType();
        }
        Settlement::Method settlementMethod() {
            return boost::dynamic_pointer_cast<Swaption>(*self)->settlementMethod();
        }
        VanillaSwapPtr underlyingSwap() {
            return boost::dynamic_pointer_cast<Swaption>(*self)->underlyingSwap();
        }
    }
>>>>>>> 5e372c03
};

%{
using QuantLib::BasketGeneratingEngine;
%}

%shared_ptr(NonstandardSwaption)
class NonstandardSwaption : public Instrument {
  public:
    NonstandardSwaption(const boost::shared_ptr<NonstandardSwap>& swap,
                const boost::shared_ptr<Exercise>& exercise,
                Settlement::Type type = Settlement::Physical,
                Settlement::Method settlementMethod = Settlement::PhysicalOTC);
                
    const boost::shared_ptr<NonstandardSwap> &underlyingSwap() const;

    %extend {                
        std::vector<boost::shared_ptr<BlackCalibrationHelper> > calibrationBasket(
            boost::shared_ptr<SwapIndex> swapIndex,
            boost::shared_ptr<SwaptionVolatilityStructure> swaptionVolatility,
            std::string typeStr) {

            BasketGeneratingEngine::CalibrationBasketType type;
            if(typeStr == "Naive")
                type = BasketGeneratingEngine::Naive;
            else if(typeStr == "MaturityStrikeByDeltaGamma")
                type = BasketGeneratingEngine::MaturityStrikeByDeltaGamma;
            else
                QL_FAIL("type " << typeStr << "unknown.");

            std::vector<boost::shared_ptr<BlackCalibrationHelper> > hs =
                self->calibrationBasket(swapIndex, swaptionVolatility, type);
            std::vector<boost::shared_ptr<BlackCalibrationHelper> > helpers(hs.size());
            for (Size i=0; i<hs.size(); ++i)
                helpers[i] = hs[i];
            return helpers;
        }


        std::vector<Real> probabilities() {
            return self->result<std::vector<Real> >("probabilities");
        }
    }
};

%shared_ptr(FloatFloatSwaption)
class FloatFloatSwaption : public Instrument {
public:
    FloatFloatSwaption(const boost::shared_ptr<FloatFloatSwap>& swap,
                const boost::shared_ptr<Exercise>& exercise,
                Settlement::Type delivery = Settlement::Physical,
                Settlement::Method settlementMethod = Settlement::PhysicalOTC);

    const boost::shared_ptr<FloatFloatSwap> &underlyingSwap();
    
    %extend {

        std::vector<boost::shared_ptr<BlackCalibrationHelper> > calibrationBasket(
        boost::shared_ptr<SwapIndex> swapIndex,
        boost::shared_ptr<SwaptionVolatilityStructure> swaptionVolatility,
        std::string typeStr) {

        BasketGeneratingEngine::CalibrationBasketType type;
        if(typeStr == "Naive")
            type = BasketGeneratingEngine::Naive;
        else if(typeStr == "MaturityStrikeByDeltaGamma")
            type = BasketGeneratingEngine::MaturityStrikeByDeltaGamma;
        else
            QL_FAIL("type " << typeStr << "unknown.");

        std::vector<boost::shared_ptr<BlackCalibrationHelper> > hs =
            self->calibrationBasket(swapIndex, swaptionVolatility, type);
        std::vector<boost::shared_ptr<BlackCalibrationHelper> > helpers(hs.size());
        for (Size i=0; i<hs.size(); ++i)
            helpers[i] = hs[i];
        return helpers;
        }

        Real underlyingValue() {
            return self->result<Real>("underlyingValue");
        }

        std::vector<Real> probabilities() {
            return self->result<std::vector<Real> >("probabilities");
        }
    }
};

// pricing engines

%{
using QuantLib::BlackSwaptionEngine;
using QuantLib::BachelierSwaptionEngine;
typedef boost::shared_ptr<PricingEngine> BlackSwaptionEnginePtr;
typedef boost::shared_ptr<PricingEngine> BachelierSwaptionEnginePtr;
%}

%rename(BlackSwaptionEngine) BlackSwaptionEnginePtr;
class BlackSwaptionEnginePtr : public boost::shared_ptr<PricingEngine> {
  public:
    %extend {
        BlackSwaptionEnginePtr(
                           const Handle<YieldTermStructure> & discountCurve,
                           const Handle<Quote>& vol,
                           const DayCounter& dc = Actual365Fixed(),
                           Real displacement = 0.0) {
            return new BlackSwaptionEnginePtr(
                          new BlackSwaptionEngine(discountCurve, vol, dc, displacement));
        }
        BlackSwaptionEnginePtr(
                           const Handle<YieldTermStructure> & discountCurve,
                           const Handle<SwaptionVolatilityStructure>& v) {
            return new BlackSwaptionEnginePtr(
                                   new BlackSwaptionEngine(discountCurve, v));
        }

    Real vega() {
                return boost::dynamic_pointer_cast<Swaption>(*self)->result<Real>("vega");
        }

    }
};

%rename(BachelierSwaptionEngine) BachelierSwaptionEnginePtr;
class BachelierSwaptionEnginePtr : public boost::shared_ptr<PricingEngine> {
  public:
    %extend {
        BachelierSwaptionEnginePtr(
                           const Handle<YieldTermStructure> & discountCurve,
                           const Handle<Quote>& vol,
                           const DayCounter& dc = Actual365Fixed()) {
            return new BlackSwaptionEnginePtr(
                          new BachelierSwaptionEngine(discountCurve, vol, dc));
        }
        BachelierSwaptionEnginePtr(
                           const Handle<YieldTermStructure> & discountCurve,
                           const Handle<SwaptionVolatilityStructure>& v) {
            return new BlackSwaptionEnginePtr(
                                   new BachelierSwaptionEngine(discountCurve, v));
        }
    }
};

#endif
<|MERGE_RESOLUTION|>--- conflicted
+++ resolved
@@ -38,28 +38,17 @@
 %}
 
 struct Settlement {
-<<<<<<< HEAD
-   enum Type { Physical, Cash };
-   enum Method {
-        PhysicalOTC,
-        PhysicalCleared,
-        CollateralizedCashPrice,
-        ParYieldCurve
-   };
-=======
     enum Type { Physical, Cash };
     enum Method { PhysicalOTC, PhysicalCleared, CollateralizedCashPrice, ParYieldCurve };
->>>>>>> 5e372c03
 };
     
 %shared_ptr(Swaption)
 class Swaption : public Instrument {
   public:
-<<<<<<< HEAD
     Swaption(const boost::shared_ptr<VanillaSwap>& swap,
-                const boost::shared_ptr<Exercise>& exercise,
-                Settlement::Type type = Settlement::Physical,
-                Settlement::Method settlementMethod = Settlement::PhysicalOTC);
+             const boost::shared_ptr<Exercise>& exercise,
+             Settlement::Type type = Settlement::Physical,
+             Settlement::Method settlementMethod = Settlement::PhysicalOTC);
     
     Settlement::Type settlementType() const;       
     Settlement::Method settlementMethod() const;
@@ -77,28 +66,6 @@
                           Volatility maxVol = 4.0,
                           VolatilityType type = ShiftedLognormal,
                           Real displacement = 0.0) const;
-=======
-    %extend {
-        SwaptionPtr(const VanillaSwapPtr& simpleSwap,
-                    const boost::shared_ptr<Exercise>& exercise,
-                    Settlement::Type delivery = Settlement::Physical,
-                    Settlement::Method settlementMethod = Settlement::PhysicalOTC) {
-            boost::shared_ptr<VanillaSwap> swap =
-                 boost::dynamic_pointer_cast<VanillaSwap>(simpleSwap);
-            QL_REQUIRE(swap, "simple swap required");
-            return new SwaptionPtr(new Swaption(swap,exercise,delivery,settlementMethod));
-        }
-        Settlement::Type settlementType() {
-            return boost::dynamic_pointer_cast<Swaption>(*self)->settlementType();
-        }
-        Settlement::Method settlementMethod() {
-            return boost::dynamic_pointer_cast<Swaption>(*self)->settlementMethod();
-        }
-        VanillaSwapPtr underlyingSwap() {
-            return boost::dynamic_pointer_cast<Swaption>(*self)->underlyingSwap();
-        }
-    }
->>>>>>> 5e372c03
 };
 
 %{
